#
# Copyright (c) 2018 Intel Corporation
#
# SPDX-License-Identifier: Apache-2.0
#

---
description: |
  This file contains version details that are used by various
  repositories for setting up the correct environment to run
  tests and package components.

format: |
  Each entry in this file MUST conform to the following format:

  <group>:
   description: "<brief-description>"
   notes: "<notes>"

   <project>:
     description: "<brief-description>"
     notes: "<notes>"
     url: "<project-url>"
     issue: "<bug-url>"
     commit: "<commit>"
     version: "<version>"
     uscan-opts: "<optional uscan options>"
     uscan-url: "<url regex for uscan to list versions>"
     release: "<version>"
     branch: "<git-branch>"
     meta:
       <key-1>: "<value-1>"
       <key-n>: "<value-n>"

  Notes:

  - All sections (except "meta") MUST include a description where
    applicable. This is expected to be a brief summary.

  - A section MAY specify a "notes" section which may be multi-line.
    It is expected to be expand on the information specified in
    "description".

  - All sections (except "meta") MUST include a URL where applicable.

  - A section MAY specify a bug URL using the "issue" field.

  - A section MAY define a "meta" section to store additional
    information about a project or group.

  - Each entry MUST specify ATLEAST one of "commit", "version", "release"
    and "branch".

  - WARNING: Gotcha alert! Remember to double-quote all strings
    (except multi-line strings)! This avoids the possibility of a
    version containing a period being treated as a floating point
    number (and truncated!)

  - NOTE: For the uscan related entries, refer to the following uscan pages:
    https://manpages.debian.org/stretch/devscripts/uscan.1.en.html
    https://wiki.debian.org/debian/watch
    Particularly note the 'Common mistakes' section.
    Also note, if you place the uscan strings on single lines in this file then
    '\'s need to be '\'d, so are replaced with '\\', but this does not apply
    for '>-' multi line entries, which can then use the normal uscan syntax.

assets:
  description: "Additional required system elements"

  hypervisor:
    description: "Component used to create virtual machines"

    cloud_hypervisor:
      description: "Cloud Hypervisor is an open source Virtual Machine Monitor"
      url: "https://github.com/cloud-hypervisor/cloud-hypervisor"
      uscan-url: >-
        https://github.com/cloud-hypervisor/cloud-hypervisor/tags.*/v?(\d\S+)\.tar\.gz
      version: "v22.1"

    firecracker:
      description: "Firecracker micro-VMM"
      url: "https://github.com/firecracker-microvm/firecracker"
      uscan-url: >-
        https://github.com/firecracker-microvm/firecracker/tags
        .*/v?(\d\S+)\.tar\.gz
      version: "v0.23.4"

    qemu:
      description: "VMM that uses KVM"
      url: "https://github.com/qemu/qemu"
      version: "v6.2.0"
      tag: "v6.2.0"
      # Do not include any non-full release versions
      # Break the line *without CR or space being appended*, to appease
      # yamllint, and note the deliberate ' ' at the end of the expression.
      uscan-opts: "opts=uversionmangle=s/(\\d)[_\\.\\-\\+]?\
        ((RC|rc|pre|dev|beta|alpha)\\d*)$/$1~$2/ "
      uscan-url: >-
        https://github.com/qemu/qemu/tags
        .*/v?(\d\S+)\.tar\.gz
      tdx:
        description: "VMM that uses KVM and supports TDX"
        url: "https://github.com/intel/qemu-tdx"
        tag: "tdx-qemu-2021.11.29-v6.0.0-rc1-mvp"

    qemu-experimental:
      description: "QEMU with virtiofs support"
      url: "https://github.com/qemu/qemu"
      version: "7a800cf9496fddddf71b21a00991e0ec757a170a"

  image:
    description: |
      Root filesystem disk image used to boot the guest virtual
      machine.
    url: "https://github.com/kata-containers/kata-containers/tools/osbuilder"
    architecture:
      aarch64:
        name: "ubuntu"
        version: "latest"
      ppc64le:
        name: "ubuntu"
        version: "latest"
      s390x:
        name: "ubuntu"
        version: "latest"
      x86_64:
        name: &default-image-name "clearlinux"
        version: "latest"
    meta:
      image-type: *default-image-name

  initrd:
    description: |
      Root filesystem initrd used to boot the guest virtual
      machine.
    url: "https://github.com/kata-containers/kata-containers/tools/osbuilder"
    architecture:
      aarch64:
        name: &default-initrd-name "ubuntu"
        version: &default-initrd-version "20.04"
      ppc64le:
        name: &glibc-initrd-name "ubuntu"
        version: &glibc-initrd-version "20.04"
      s390x:
        name: *glibc-initrd-name
        version: *glibc-initrd-version
      x86_64:
        name: *default-initrd-name
        version: *default-initrd-version

  kernel:
    description: "Linux kernel optimised for virtual machines"
    url: "https://cdn.kernel.org/pub/linux/kernel/v5.x/"
    version: "v5.15.26"
    tdx:
      description: "Linux kernel that supports TDX"
      url: "https://github.com/intel/tdx/archive/refs/tags"
      tag: "tdx-guest-v5.15-4"

  kernel-experimental:
    description: "Linux kernel with virtio-fs support"
    url: "https://cdn.kernel.org/pub/linux/kernel/v5.x/"
    tag: "v5.13.10"

  arm-kernel-experimental:
    description: "Linux kernel with cpu/mem hotplug support on arm64"
    url: "https://cdn.kernel.org/pub/linux/kernel/v5.x/"
    version: "v5.15.7"

externals:
  description: "Third-party projects used by the system"

  attestation-agent:
    description: "Provide attested key unwrapping for image decryption"
    url: "https://github.com/confidential-containers/attestation-agent"
    branch: "main"

  cni-plugins:
    description: "CNI network plugins"
    url: "https://github.com/containernetworking/plugins"
    commit: "485be65581341430f9106a194a98f0f2412245fb"

  conmon:
    description: "An OCI container runtime monitor"
    url: "https://github.com/containers/conmon"
    version: "v2.0.5"

  crio:
    description: |
      OCI-based Kubernetes Container Runtime Interface implementation
    url: "https://github.com/cri-o/cri-o"
    branch: "release-1.23"

  containerd:
    description: |
      Containerd for Kubernetes Container Runtime Interface.
    # CCv0 is using our fork of containerd as the changes can't be merged yet
    url: "github.com/confidential-containers/containerd"
    tarball_url: "https://github.com/containerd/containerd/releases/download"
    version: "v1.6.1"
    # CCv0 needs to build a branch from our fork to install containerd
    branch: "CC-main"

  critools:
    description: "CLI tool for Container Runtime Interface (CRI)"
    url: "https://github.com/kubernetes-sigs/cri-tools"
    version: "1.23.0"

  gperf:
    description: "GNU gperf is a perfect hash function generator"
    url: "https://ftp.gnu.org/gnu/gperf"
    version: "3.1"

  kubernetes:
    description: "Kubernetes project container manager"
    url: "https://github.com/kubernetes/kubernetes"
    # regexp formed to match 'd.tar.gz', deliberately to not match any alpha or
    # beta type releases
    uscan-url: >-
      https://github.com/kubernetes/kubernetes/tags
      .*/v?([\d\.]+)\.tar\.gz
    version: "1.23.1-00"

  libseccomp:
    description: "High level interface to Linux seccomp filter"
    url: "https://github.com/seccomp/libseccomp"
    version: "2.5.1"

  runc:
    description: "OCI CLI reference runtime implementation"
    url: "https://github.com/opencontainers/runc"
    # Oddly, here we do want rc versions, as there appears to be little else
    # really for runc.
    uscan-url: >-
      https://github.com/opencontainers/runc/tags
      .*/v?(\d\S+)\.tar\.gz
    version: "v1.0.1"

<<<<<<< HEAD
  skopeo:
    description: "Utility for container images and image repositories"
    url: "https://github.com/containers/skopeo"
    branch: "release-1.4"

  umoci:
    description: "Utility for creating and manipulating container images"
    url: "https://github.com/opencontainers/umoci"
    tag: "v0.4.7"

=======
>>>>>>> d0d37872
  nydus:
    description: "Nydus image acceleration service"
    url: "https://github.com/dragonflyoss/image-service"
    version: "v1.1.2"

  nydus-snapshotter:
    description: "Snapshotter for Nydus image acceleration service"
    url: "https://github.com/containerd/nydus-snapshotter"
    version: "v0.1.0"

languages:
  description: |
    Details of programming languages required to build system
    components.

  golang:
    description: "Google's 'go' language"
    notes: "'version' is the default minimum version used by this project."
    issue: "https://github.com/golang/go/issues/20676"
    uscan-url: >-
      https://github.com/golang/go/tags .*/go?([\d\.]+)\.tar\.gz
    version: "1.16.10"
    meta:
      description: |
        'newest-version' is the latest version known to work when
        building Kata
      newest-version: "1.17.3"

  rust:
    description: "Rust language"
    notes: "'version' is the default minimum version used by this project."
    version: "1.58.1"
    meta:
      description: |
        'newest-version' is the latest version known to work when
        building Kata
      newest-version: "1.58.1"

specs:
  description: "Details of important specifications"

  oci:
    description: "Open Containers Initiative runtime specification"
    url: "https://github.com/opencontainers/runtime-spec/releases"
    uscan-url: >-
      https://github.com/opencontainers/runtime-spec/tags
      .*/v?(\d\S+)\.tar\.gz
    version: "v1.0.0-rc5"

plugins:
  description: |
    Details of plugins required for the components or testing.

  sriov-network-device:
    description: |
      The SR-IOV network device plugin is Kubernetes device plugin for
      discovering and advertising SR-IOV virtual functions (VFs)
      available on a Kubernetes host.
    url: "https://github.com/k8snetworkplumbingwg/sriov-network-device-plugin"
    version: "b7f6d3e0679796e907ecca88cfab0e32e326850d"<|MERGE_RESOLUTION|>--- conflicted
+++ resolved
@@ -236,7 +236,6 @@
       .*/v?(\d\S+)\.tar\.gz
     version: "v1.0.1"
 
-<<<<<<< HEAD
   skopeo:
     description: "Utility for container images and image repositories"
     url: "https://github.com/containers/skopeo"
@@ -247,8 +246,6 @@
     url: "https://github.com/opencontainers/umoci"
     tag: "v0.4.7"
 
-=======
->>>>>>> d0d37872
   nydus:
     description: "Nydus image acceleration service"
     url: "https://github.com/dragonflyoss/image-service"
