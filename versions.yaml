#
# Copyright (c) 2018 Intel Corporation
#
# SPDX-License-Identifier: Apache-2.0
#

---
description: |
  This file contains version details that are used by various
  repositories for setting up the correct environment to run
  tests and package components.

format: |
  Each entry in this file MUST conform to the following format:

  <group>:
   description: "<brief-description>"
   notes: "<notes>"

   <project>:
     description: "<brief-description>"
     notes: "<notes>"
     url: "<project-url>"
     issue: "<bug-url>"
     commit: "<commit>"
     version: "<version>"
     uscan-opts: "<optional uscan options>"
     uscan-url: "<url regex for uscan to list versions>"
     release: "<version>"
     branch: "<git-branch>"
     meta:
       <key-1>: "<value-1>"
       <key-n>: "<value-n>"

  Notes:

  - All sections (except "meta") MUST include a description where
    applicable. This is expected to be a brief summary.

  - A section MAY specify a "notes" section which may be multi-line.
    It is expected to be expand on the information specified in
    "description".

  - All sections (except "meta") MUST include a URL where applicable.

  - A section MAY specify a bug URL using the "issue" field.

  - A section MAY define a "meta" section to store additional
    information about a project or group.

  - Each entry MUST specify ATLEAST one of "commit", "version", "release"
    and "branch".

  - WARNING: Gotcha alert! Remember to double-quote all strings
    (except multi-line strings)! This avoids the possibility of a
    version containing a period being treated as a floating point
    number (and truncated!)

  - NOTE: For the uscan related entries, refer to the following uscan pages:
    https://manpages.debian.org/stretch/devscripts/uscan.1.en.html
    https://wiki.debian.org/debian/watch
    Particularly note the 'Common mistakes' section.
    Also note, if you place the uscan strings on single lines in this file then
    '\'s need to be '\'d, so are replaced with '\\', but this does not apply
    for '>-' multi line entries, which can then use the normal uscan syntax.

assets:
  description: "Additional required system elements"

  hypervisor:
    description: "Component used to create virtual machines"

    cloud_hypervisor:
      description: "Cloud Hypervisor is an open source Virtual Machine Monitor"
      url: "https://github.com/cloud-hypervisor/cloud-hypervisor"
      uscan-url: >-
        https://github.com/cloud-hypervisor/cloud-hypervisor/tags.*/v?(\d\S+)\.tar\.gz
      version: "v22.1"

    firecracker:
      description: "Firecracker micro-VMM"
      url: "https://github.com/firecracker-microvm/firecracker"
      uscan-url: >-
        https://github.com/firecracker-microvm/firecracker/tags
        .*/v?(\d\S+)\.tar\.gz
      version: "v0.23.1"

    qemu:
      description: "VMM that uses KVM"
      url: "https://github.com/qemu/qemu"
      version: "v6.2.0"
      tag: "v6.2.0"
      # Do not include any non-full release versions
      # Break the line *without CR or space being appended*, to appease
      # yamllint, and note the deliberate ' ' at the end of the expression.
      uscan-opts: "opts=uversionmangle=s/(\\d)[_\\.\\-\\+]?\
        ((RC|rc|pre|dev|beta|alpha)\\d*)$/$1~$2/ "
      uscan-url: >-
        https://github.com/qemu/qemu/tags
        .*/v?(\d\S+)\.tar\.gz
      tdx:
        description: "VMM that uses KVM and supports TDX"
        url: "https://github.com/intel/qemu-tdx"
        tag: "tdx-qemu-2021.11.29-v6.0.0-rc1-mvp"

    qemu-experimental:
      description: "QEMU with virtiofs support"
      url: "https://github.com/qemu/qemu"
      version: "7a800cf9496fddddf71b21a00991e0ec757a170a"

  image:
    description: |
      Root filesystem disk image used to boot the guest virtual
      machine.
    url: "https://github.com/kata-containers/kata-containers/tools/osbuilder"
    architecture:
      aarch64:
        name: "ubuntu"
        version: "latest"
      ppc64le:
        name: "ubuntu"
        version: "latest"
      s390x:
        name: "ubuntu"
        version: "latest"
      x86_64:
        name: &default-image-name "clearlinux"
        version: "latest"
    meta:
      image-type: *default-image-name

  initrd:
    description: |
      Root filesystem initrd used to boot the guest virtual
      machine.
    url: "https://github.com/kata-containers/kata-containers/tools/osbuilder"
    architecture:
      aarch64:
        name: &default-initrd-name "ubuntu"
        version: &default-initrd-version "20.04"
      ppc64le:
        name: &glibc-initrd-name "ubuntu"
        version: &glibc-initrd-version "20.04"
      s390x:
        name: *glibc-initrd-name
        version: *glibc-initrd-version
      x86_64:
        name: *default-initrd-name
        version: *default-initrd-version

  kernel:
    description: "Linux kernel optimised for virtual machines"
    url: "https://cdn.kernel.org/pub/linux/kernel/v5.x/"
    version: "v5.15.26"
    tdx:
      description: "Linux kernel that supports TDX"
      url: "https://github.com/intel/tdx/archive/refs/tags"
      tag: "tdx-guest-v5.15-4"

  kernel-experimental:
    description: "Linux kernel with virtio-fs support"
    url: "https://cdn.kernel.org/pub/linux/kernel/v5.x/"
    tag: "v5.13.10"

  arm-kernel-experimental:
    description: "Linux kernel with cpu/mem hotplug support on arm64"
    url: "https://cdn.kernel.org/pub/linux/kernel/v5.x/"
    version: "v5.15.7"

externals:
  description: "Third-party projects used by the system"

  attestation-agent:
    description: "Provide attested key unwrapping for image decryption"
    url: "https://github.com/confidential-containers/attestation-agent"
    branch: "main"

  cni-plugins:
    description: "CNI network plugins"
    url: "https://github.com/containernetworking/plugins"
    commit: "485be65581341430f9106a194a98f0f2412245fb"

  conmon:
    description: "An OCI container runtime monitor"
    url: "https://github.com/containers/conmon"
    version: "v2.0.5"

  crio:
    description: |
      OCI-based Kubernetes Container Runtime Interface implementation
    url: "https://github.com/cri-o/cri-o"
    branch: "release-1.23"

  containerd:
    description: |
      Containerd for Kubernetes Container Runtime Interface.
    # CCv0 is using our fork of containerd as the changes can't be merged yet
    url: "github.com/confidential-containers/containerd"
    tarball_url: "https://github.com/containerd/containerd/releases/download"
    version: "v1.6.1"
    # CCv0 needs to build a branch from our fork to install containerd
    branch: "CC-main"

  critools:
    description: "CLI tool for Container Runtime Interface (CRI)"
    url: "https://github.com/kubernetes-sigs/cri-tools"
    version: "1.23.0"

  gperf:
    description: "GNU gperf is a perfect hash function generator"
    url: "https://ftp.gnu.org/gnu/gperf"
    version: "3.1"

  kubernetes:
    description: "Kubernetes project container manager"
    url: "https://github.com/kubernetes/kubernetes"
    # regexp formed to match 'd.tar.gz', deliberately to not match any alpha or
    # beta type releases
    uscan-url: >-
      https://github.com/kubernetes/kubernetes/tags
      .*/v?([\d\.]+)\.tar\.gz
    version: "1.23.1-00"

  libseccomp:
    description: "High level interface to Linux seccomp filter"
    url: "https://github.com/seccomp/libseccomp"
    version: "2.5.1"

  runc:
    description: "OCI CLI reference runtime implementation"
    url: "https://github.com/opencontainers/runc"
    # Oddly, here we do want rc versions, as there appears to be little else
    # really for runc.
    uscan-url: >-
      https://github.com/opencontainers/runc/tags
      .*/v?(\d\S+)\.tar\.gz
    version: "v1.0.1"

<<<<<<< HEAD
  skopeo:
    description: "Utility for container images and image repositories"
    url: "https://github.com/containers/skopeo"
    branch: "release-1.4"

  umoci:
    description: "Utility for creating and manipulating container images"
    url: "https://github.com/opencontainers/umoci"
    tag: "v0.4.7"

  musl:
    description: |
      The musl library is used to build the rust agent.
    url: "https://www.musl-libc.org/"
    uscan-url: >-
      https://www.musl-libc.org/releases/
      musl-([\d\.]+)\.tar\.gz
    version: "1.1.23"
    meta:
      description: |
        'newest-version' is the latest version known to work.
      newest-version: "1.1.23"

=======
>>>>>>> aa6886f1
  nydus:
    description: "Nydus image acceleration service"
    url: "https://github.com/dragonflyoss/image-service"
    version: "v1.1.2"

  nydus-snapshotter:
    description: "Snapshotter for Nydus image acceleration service"
    url: "https://github.com/containerd/nydus-snapshotter"
    version: "v0.1.0"

languages:
  description: |
    Details of programming languages required to build system
    components.

  golang:
    description: "Google's 'go' language"
    notes: "'version' is the default minimum version used by this project."
    issue: "https://github.com/golang/go/issues/20676"
    uscan-url: >-
      https://github.com/golang/go/tags .*/go?([\d\.]+)\.tar\.gz
    version: "1.16.10"
    meta:
      description: |
        'newest-version' is the latest version known to work when
        building Kata
      newest-version: "1.17.3"

  rust:
    description: "Rust language"
    notes: "'version' is the default minimum version used by this project."
    version: "1.58.1"
    meta:
      description: |
        'newest-version' is the latest version known to work when
        building Kata
      newest-version: "1.58.1"

specs:
  description: "Details of important specifications"

  oci:
    description: "Open Containers Initiative runtime specification"
    url: "https://github.com/opencontainers/runtime-spec/releases"
    uscan-url: >-
      https://github.com/opencontainers/runtime-spec/tags
      .*/v?(\d\S+)\.tar\.gz
    version: "v1.0.0-rc5"

plugins:
  description: |
    Details of plugins required for the components or testing.

  sriov-network-device:
    description: |
      The SR-IOV network device plugin is Kubernetes device plugin for
      discovering and advertising SR-IOV virtual functions (VFs)
      available on a Kubernetes host.
    url: "https://github.com/k8snetworkplumbingwg/sriov-network-device-plugin"
    version: "b7f6d3e0679796e907ecca88cfab0e32e326850d"<|MERGE_RESOLUTION|>--- conflicted
+++ resolved
@@ -236,7 +236,6 @@
       .*/v?(\d\S+)\.tar\.gz
     version: "v1.0.1"
 
-<<<<<<< HEAD
   skopeo:
     description: "Utility for container images and image repositories"
     url: "https://github.com/containers/skopeo"
@@ -260,8 +259,6 @@
         'newest-version' is the latest version known to work.
       newest-version: "1.1.23"
 
-=======
->>>>>>> aa6886f1
   nydus:
     description: "Nydus image acceleration service"
     url: "https://github.com/dragonflyoss/image-service"
