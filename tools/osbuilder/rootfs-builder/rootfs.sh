--- conflicted
+++ resolved
@@ -79,26 +79,26 @@
 
 # The list of systemd units and files that are not needed in Kata Containers
 readonly -a systemd_units=(
-	"systemd-coredump@"
-	"systemd-journald"
-	"systemd-journald-dev-log"
-	"systemd-journal-flush"
-	"systemd-random-seed"
-	"systemd-timesyncd"
-	"systemd-tmpfiles-setup"
-	"systemd-udevd"
-	"systemd-udevd-control"
-	"systemd-udevd-kernel"
-	"systemd-udev-trigger"
-	"systemd-update-utmp"
+	#"systemd-coredump@"
+	#"systemd-journald"
+	#"systemd-journald-dev-log"
+	#"systemd-journal-flush"
+	#"systemd-random-seed"
+	#"systemd-timesyncd"
+	#"systemd-tmpfiles-setup"
+	#"systemd-udevd"
+	#"systemd-udevd-control"
+	#"systemd-udevd-kernel"
+	#"systemd-udev-trigger"
+	#"systemd-update-utmp"
 )
 
 readonly -a systemd_files=(
-	"systemd-bless-boot-generator"
-	"systemd-fstab-generator"
-	"systemd-getty-generator"
-	"systemd-gpt-auto-generator"
-	"systemd-tmpfiles-cleanup.timer"
+	#"systemd-bless-boot-generator"
+	#"systemd-fstab-generator"
+	#"systemd-getty-generator"
+	#"systemd-gpt-auto-generator"
+	#"systemd-tmpfiles-cleanup.timer"
 )
 
 handle_error() {
@@ -564,11 +564,8 @@
 			--env HOME="/root" \
 			--env AGENT_POLICY="${AGENT_POLICY}" \
 			--env CONFIDENTIAL_GUEST="${CONFIDENTIAL_GUEST}" \
-<<<<<<< HEAD
 			--env PROVIDER_CONFIG_DST="${PROVIDER_CONFIG_DST}" \
-=======
 			--env NVIDIA_GPU_STACK="${NVIDIA_GPU_STACK}" \
->>>>>>> 1e6cea24
 			-v "${repo_dir}":"/kata-containers" \
 			-v "${ROOTFS_DIR}":"/rootfs" \
 			-v "${script_dir}/../scripts":"/scripts" \
@@ -741,54 +738,36 @@
 		tar xvJpf ${AGENT_TARBALL} -C ${ROOTFS_DIR}
 	fi
 
-<<<<<<< HEAD
 	# ${stripping_tool} ${ROOTFS_DIR}/usr/bin/kata-agent
 
 	# [ -x "${AGENT_DEST}" ] || die "${AGENT_DEST} is not installed in ${ROOTFS_DIR}"
 	# OK "Agent installed"
 
-	# if [ "${AGENT_INIT}" == "yes" ]; then
-	# 	setup_agent_init "${AGENT_DEST}" "${init}"
-	# else
-	# 	Setup systemd-based environment for kata-agent
-	# 	mkdir -p "${ROOTFS_DIR}/etc/systemd/system/basic.target.wants"
-	# 	ln -sf "/usr/lib/systemd/system/kata-containers.target" "${ROOTFS_DIR}/etc/systemd/system/basic.target.wants/kata-containers.target"
-	# 	mkdir -p "${ROOTFS_DIR}/etc/systemd/system/kata-containers.target.wants"
-	# 	ln -sf "/usr/lib/systemd/system/dbus.socket" "${ROOTFS_DIR}/etc/systemd/system/kata-containers.target.wants/dbus.socket"
-	# 	chmod g+rx,o+x "${ROOTFS_DIR}"
-	# fi
-=======
-	${stripping_tool} ${ROOTFS_DIR}/usr/bin/kata-agent
-
-	[ -x "${AGENT_DEST}" ] || die "${AGENT_DEST} is not installed in ${ROOTFS_DIR}"
-	OK "Agent installed"
-
-	if [ "${AGENT_INIT}" == "yes" ]; then
-		setup_agent_init "${AGENT_DEST}" "${init}"
-	else
-		info "Setup systemd-base environment for kata-agent"
-		# Setup systemd-based environment for kata-agent
-		mkdir -p "${ROOTFS_DIR}/etc/systemd/system/basic.target.wants"
-		ln -sf "/usr/lib/systemd/system/kata-containers.target" "${ROOTFS_DIR}/etc/systemd/system/basic.target.wants/kata-containers.target"
-		mkdir -p "${ROOTFS_DIR}/etc/systemd/system/kata-containers.target.wants"
-		ln -sf "/usr/lib/systemd/system/dbus.socket" "${ROOTFS_DIR}/etc/systemd/system/kata-containers.target.wants/dbus.socket"
-		chmod g+rx,o+x "${ROOTFS_DIR}"
-
-		if [ "${CONFIDENTIAL_GUEST}" == "yes" ]; then
-			info "Tweaking /run to use 50% of the available memory"
-			# Tweak the kata-agent service to have /run using 50% of the memory available
-			# This is needed as, by default, systemd would only allow 10%, which is way
-			# too low, even for very small test images
-			fstab_file="${ROOTFS_DIR}/etc/fstab"
-			[ -e ${fstab_file} ] && sed -i '/\/run/d' ${fstab_file}
-			echo "tmpfs /run tmpfs nodev,nosuid,size=50% 0 0" >> ${fstab_file}
-
-			kata_systemd_target="${ROOTFS_DIR}/usr/lib/systemd/system/kata-containers.target"
-			grep -qE "^Requires=.*systemd-remount-fs.service.*" ${kata_systemd_target} || \
-				echo "Requires=systemd-remount-fs.service" >> ${kata_systemd_target}
-		fi
-	fi
->>>>>>> 1e6cea24
+	#if [ "${AGENT_INIT}" == "yes" ]; then
+	#	setup_agent_init "${AGENT_DEST}" "${init}"
+	#else
+	#	info "Setup systemd-base environment for kata-agent"
+	#	# Setup systemd-based environment for kata-agent
+	#	mkdir -p "${ROOTFS_DIR}/etc/systemd/system/basic.target.wants"
+	#	ln -sf "/usr/lib/systemd/system/kata-containers.target" "${ROOTFS_DIR}/etc/systemd/system/basic.target.wants/kata-containers.target"
+	#	mkdir -p "${ROOTFS_DIR}/etc/systemd/system/kata-containers.target.wants"
+	#	ln -sf "/usr/lib/systemd/system/dbus.socket" "${ROOTFS_DIR}/etc/systemd/system/kata-containers.target.wants/dbus.socket"
+	#	chmod g+rx,o+x "${ROOTFS_DIR}"
+
+	#	if [ "${CONFIDENTIAL_GUEST}" == "yes" ]; then
+	#		info "Tweaking /run to use 50% of the available memory"
+	#		# Tweak the kata-agent service to have /run using 50% of the memory available
+	#		# This is needed as, by default, systemd would only allow 10%, which is way
+	#		# too low, even for very small test images
+	#		fstab_file="${ROOTFS_DIR}/etc/fstab"
+	#		[ -e ${fstab_file} ] && sed -i '/\/run/d' ${fstab_file}
+	#		echo "tmpfs /run tmpfs nodev,nosuid,size=50% 0 0" >> ${fstab_file}
+
+	#		kata_systemd_target="${ROOTFS_DIR}/usr/lib/systemd/system/kata-containers.target"
+	#		grep -qE "^Requires=.*systemd-remount-fs.service.*" ${kata_systemd_target} || \
+	#			echo "Requires=systemd-remount-fs.service" >> ${kata_systemd_target}
+	#	fi
+	#fi
 
 	if [[ "${AGENT_POLICY}" == "yes" ]]; then
 		info "Install the default policy"
