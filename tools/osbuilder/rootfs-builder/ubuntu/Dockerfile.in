--- conflicted
+++ resolved
@@ -19,35 +19,17 @@
          [ "$gcc_arch" = x86_64 ] && gcc_arch=x86-64 && libc_arch=amd64; \
          echo "gcc-$gcc_arch-linux-gnu libc6-dev-$libc_arch-cross")) \
     git \
-<<<<<<< HEAD
     golang-go \
     libdevmapper-dev \
-    libc6-dev \
     libgpgme-dev \
     libssl-dev \
-    libstdc++-8-dev \
-    m4 \
-=======
->>>>>>> aa6886f1
     make \
     multistrap \
     musl-tools \
-<<<<<<< HEAD
     pkg-config \
-    protobuf-compiler \
-    sed \
-    systemd \
-    tar \
-    vim \
-    wget
-
-# This will install the proper packages to build Kata components
-@INSTALL_RUST@
-@INSTALL_AA_KBC@
-=======
     protobuf-compiler
 # aarch64 requires this name -- link for all
 RUN ln -s /usr/bin/musl-gcc "/usr/bin/$(uname -m)-linux-musl-gcc"
 
 @INSTALL_RUST@
->>>>>>> aa6886f1
+@INSTALL_AA_KBC@