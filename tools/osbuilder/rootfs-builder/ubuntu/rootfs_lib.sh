--- conflicted
+++ resolved
@@ -2,48 +2,6 @@
 #
 # SPDX-License-Identifier: Apache-2.0
 
-<<<<<<< HEAD
-
-	# Populate ROOTFS_DIR
-	# Must provide /sbin/init and /bin/${BIN_AGENT}
-	DEBOOTSTRAP="debootstrap"
-	check_root
-	mkdir -p "${ROOTFS_DIR}"
-	if [ -n "${PKG_MANAGER}"  ]; then
-		info "debootstrap path provided by user: ${PKG_MANAGER}"
-	elif check_program $DEBOOTSTRAP ; then
-		PKG_MANAGER=$DEBOOTSTRAP
-	else
-		die "$DEBOOTSTRAP is not installed"
-	fi
-	# trim whitespace
-	PACKAGES=$(echo $PACKAGES |xargs )
-	# add comma as debootstrap needs , separated package names.
-	# Don't change $PACKAGES in config.sh to include ','
-	# This is done to maintain consistency
-	PACKAGES=$(echo $PACKAGES | sed  -e 's/ /,/g' )
-
-	${PKG_MANAGER} --variant=minbase \
-		--arch=${ARCHITECTURE}\
-		--include="$PACKAGES" \
-		${OS_NAME} \
-		${ROOTFS_DIR}
-
-	[ -n "${EXTRA_PKGS}" ] && chroot $ROOTFS_DIR apt-get install -y ${EXTRA_PKGS}
-
-    # Reduce image size and memory footprint
-    # removing not needed files and directories.
-    chroot $ROOTFS_DIR rm -rf /usr/share/{bash-completion,bug,doc,info,lintian,locale,man,menu,misc,pixmaps,terminfo,zoneinfo,zsh}
-
- 	if [ "${AA_KBC}" == "eaa_kbc" ] && [ "${ARCH}" == "x86_64" ]; then
-		wget -qO - http://mirrors.openanolis.cn/inclavare-containers/ubuntu20.04/DEB-GPG-KEY.key  | chroot $ROOTFS_DIR apt-key add -
-		cat << EOF | chroot $ROOTFS_DIR
-echo 'deb [arch=amd64] http://mirrors.openanolis.cn/inclavare-containers/ubuntu20.04 bionic main' | tee /etc/apt/sources.list.d/inclavare-containers.list
-apt-get update
-apt-get install -y rats-tls
-EOF
-	fi
-=======
 build_rootfs() {
 	local rootfs_dir=$1
 	local multistrap_conf=multistrap.conf
@@ -68,5 +26,13 @@
 
 	# Reduce image size and memory footprint by removing unnecessary files and directories.
 	rm -rf $rootfs_dir/usr/share/{bash-completion,bug,doc,info,lintian,locale,man,menu,misc,pixmaps,terminfo,zsh}
->>>>>>> aa6886f1
+
+	if [ "${AA_KBC}" == "eaa_kbc" ] && [ "${ARCH}" == "x86_64" ]; then
+		wget -qO - http://mirrors.openanolis.cn/inclavare-containers/ubuntu20.04/DEB-GPG-KEY.key  | chroot $ROOTFS_DIR apt-key add -
+		cat << EOF | chroot $ROOTFS_DIR
+echo 'deb [arch=amd64] http://mirrors.openanolis.cn/inclavare-containers/ubuntu20.04 bionic main' | tee /etc/apt/sources.list.d/inclavare-containers.list
+apt-get update
+apt-get install -y rats-tls
+EOF
+	fi
 }