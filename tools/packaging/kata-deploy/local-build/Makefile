# Copyright (c) 2021 Intel Corporation
#
# SPDX-License-Identifier: Apache-2.0
#

MK_PATH := $(abspath $(lastword $(MAKEFILE_LIST)))
MK_DIR := $(dir $(MK_PATH))

# Verbose build
V := 1

ifeq ($(CROSS_BUILD),)
	CROSS_BUILD = false
endif

ifeq ($(CROSS_BUILD),false)
	ARCH := $(shell uname -m)
endif

ifeq ($(ARCH), x86_64)
BASE_TARBALLS = serial-targets \
	firecracker-tarball \
	kernel-confidential-tarball \
	kernel-dragonball-experimental-tarball \
	kernel-nvidia-gpu-tarball \
	kernel-nvidia-gpu-confidential-tarball \
	kernel-tarball \
	nydus-tarball \
	ovmf-sev-tarball \
	ovmf-tarball \
	qemu-snp-experimental-tarball \
	qemu-tarball \
	stratovirt-tarball \
	shim-v2-tarball \
	virtiofsd-tarball
BASE_SERIAL_TARBALLS = rootfs-image-tarball \
	rootfs-image-confidential-tarball \
	rootfs-image-mariner-tarball \
	rootfs-initrd-confidential-tarball \
	rootfs-initrd-tarball \
	cloud-hypervisor-tarball \
	cloud-hypervisor-glibc-tarball
else ifeq ($(ARCH), s390x)
BASE_TARBALLS = serial-targets \
	kernel-tarball \
	qemu-tarball \
	shim-v2-tarball \
	virtiofsd-tarball
BASE_SERIAL_TARBALLS = rootfs-image-tarball \
	rootfs-initrd-tarball
endif

define BUILD
	$(MK_DIR)/kata-deploy-binaries-in-docker.sh $(if $(V),,-s) --build=$1
endef

define DUMMY
	$(call BUILD,"dummy")
	mv $(MK_DIR)/build/kata-static-dummy.tar.xz $(MK_DIR)/build/kata-static-$(patsubst %-tarball,%,$1).tar.xz
endef

<<<<<<< HEAD
=======
kata-tarball: | all-parallel merge-builds

>>>>>>> 1e6cea24
copy-scripts-for-the-agent-build:
	${MK_DIR}/kata-deploy-copy-libseccomp-installer.sh "agent"

copy-scripts-for-the-tools-build:
	${MK_DIR}/kata-deploy-copy-libseccomp-installer.sh "tools"

all-parallel:
<<<<<<< HEAD
	${MAKE} -f $(MK_PATH) all -j $(shell nproc ${CI:+--ignore 1}) V=
=======
	${MAKE} -f $(MK_PATH) all -j $(shell nproc) V=
>>>>>>> 1e6cea24

all: ${BASE_TARBALLS}

serial-targets:
	${MAKE} -f $(MK_PATH) -j 1 V= \
	${BASE_SERIAL_TARBALLS}

%-tarball-build:
	$(call BUILD,$*)

agent-tarball: copy-scripts-for-the-agent-build
	${MAKE} $@-build

agent-ctl-tarball: copy-scripts-for-the-tools-build
	${MAKE} $@-build

BUSYBOX_CONF_FILE ?= busybox.nvidia.conf
busybox-tarball: 
	${MAKE} BUSYBOX_CONF_FILE=${BUSYBOX_CONF_FILE} $@-build
	
coco-guest-components-tarball:
	${MAKE} $@-build

cloud-hypervisor-tarball:
	${MAKE} $@-build

cloud-hypervisor-glibc-tarball:
	${MAKE} $@-build

csi-kata-directvolume-tarball: copy-scripts-for-the-tools-build
	${MAKE} $@-build

firecracker-tarball:
	${MAKE} $@-build

genpolicy-tarball: copy-scripts-for-the-tools-build
	${MAKE} $@-build

pause-image-tarball:
	${MAKE} $@-build

kata-ctl-tarball: copy-scripts-for-the-tools-build
	${MAKE} $@-build

kata-manager-tarball:
	${MAKE} $@-build

kernel-nvidia-gpu-dragonball-experimental-tarball:
	${MAKE} $@-build

kernel-dragonball-experimental-tarball:
	${MAKE} $@-build

kernel-nvidia-gpu-tarball:
	${MAKE} $@-build

kernel-nvidia-gpu-confidential-tarball:
	${MAKE} $@-build

kernel-tarball:
	${MAKE} $@-build

kernel-confidential-tarball:
	${MAKE} $@-build

nydus-tarball:
	${MAKE} $@-build

ovmf-sev-tarball:
	${MAKE} $@-build

ovmf-tarball:
	${MAKE} $@-build

qemu-snp-experimental-tarball:
	${MAKE} $@-build

qemu-tarball:
	${MAKE} $@-build

boot-image-se-tarball: kernel-confidential-tarball rootfs-initrd-confidential-tarball
	${MAKE} $@-build

stratovirt-tarball:
	${MAKE} $@-build

rootfs-image-tarball: agent-tarball
	${MAKE} $@-build

rootfs-image-confidential-tarball: agent-tarball pause-image-tarball coco-guest-components-tarball kernel-confidential-tarball
	${MAKE} $@-build

rootfs-image-mariner-tarball: agent-tarball
	${MAKE} $@-build

rootfs-initrd-confidential-tarball: agent-tarball pause-image-tarball coco-guest-components-tarball kernel-confidential-tarball
	${MAKE} $@-build

rootfs-initrd-tarball: agent-tarball
	${MAKE} $@-build

runk-tarball: copy-scripts-for-the-tools-build
	${MAKE} $@-build
rootfs-nvidia-gpu-image-tarball: agent-tarball busybox-tarball kernel-nvidia-gpu-tarball
	${MAKE} $@-build

rootfs-nvidia-gpu-initrd-tarball: agent-tarball busybox-tarball kernel-nvidia-gpu-tarball
	${MAKE} $@-build

rootfs-nvidia-gpu-confidential-image-tarball: agent-tarball busybox-tarball pause-image-tarball coco-guest-components-tarball kernel-nvidia-gpu-confidential-tarball
	${MAKE} $@-build

rootfs-nvidia-gpu-confidential-initrd-tarball: agent-tarball busybox-tarball pause-image-tarball coco-guest-components-tarball kernel-nvidia-gpu-confidential-tarball
	${MAKE} $@-build

shim-v2-tarball:
	${MAKE} $@-build

trace-forwarder-tarball: copy-scripts-for-the-tools-build
	${MAKE} $@-build

virtiofsd-tarball:
	${MAKE} $@-build

merge-builds:
	$(MK_DIR)/kata-deploy-merge-builds.sh build "$(MK_DIR)/../../../../versions.yaml"

install-tarball:
	tar -xf ./kata-static.tar.xz -C /<|MERGE_RESOLUTION|>--- conflicted
+++ resolved
@@ -59,11 +59,8 @@
 	mv $(MK_DIR)/build/kata-static-dummy.tar.xz $(MK_DIR)/build/kata-static-$(patsubst %-tarball,%,$1).tar.xz
 endef
 
-<<<<<<< HEAD
-=======
 kata-tarball: | all-parallel merge-builds
 
->>>>>>> 1e6cea24
 copy-scripts-for-the-agent-build:
 	${MK_DIR}/kata-deploy-copy-libseccomp-installer.sh "agent"
 
@@ -71,11 +68,7 @@
 	${MK_DIR}/kata-deploy-copy-libseccomp-installer.sh "tools"
 
 all-parallel:
-<<<<<<< HEAD
-	${MAKE} -f $(MK_PATH) all -j $(shell nproc ${CI:+--ignore 1}) V=
-=======
 	${MAKE} -f $(MK_PATH) all -j $(shell nproc) V=
->>>>>>> 1e6cea24
 
 all: ${BASE_TARBALLS}
 
