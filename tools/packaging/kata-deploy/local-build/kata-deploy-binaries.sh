--- conflicted
+++ resolved
@@ -654,13 +654,10 @@
 
 #Install GPU and TEE enabled kernel asset
 install_kernel_nvidia_gpu_confidential() {
-<<<<<<< HEAD
 	local kernel_url="$(get_from_kata_deps .assets.kernel.confidential.url)"
 
 	export MEASURED_ROOTFS=yes
 
-=======
->>>>>>> 1e6cea24
 	install_kernel_helper \
 		"assets.kernel.confidential" \
 		"kernel-nvidia-gpu-confidential" \
