---
apiVersion: apps/v1
kind: DaemonSet
metadata:
  name: kata-deploy
  namespace: kube-system
spec:
  selector:
      matchLabels:
        name: kata-deploy
  template:
    metadata:
        labels:
          name: kata-deploy
    spec:
      serviceAccountName: kata-label-node
      containers:
      - name: kube-kata
        image: quay.io/kata-containers/kata-deploy-cc:v0
        imagePullPolicy: Always
        lifecycle:
          preStop:
            exec:
              command: ["bash", "-c", "/opt/kata-artifacts/scripts/kata-deploy.sh cleanup"]
        command: [ "bash", "-c", "/opt/kata-artifacts/scripts/kata-deploy.sh install" ]
        env:
        - name: NODE_NAME
          valueFrom:
            fieldRef:
              fieldPath: spec.nodeName
<<<<<<< HEAD
        - name: CONFIGURE_CC
          value: "yes"
=======
        - name: DEBUG
          value: "no"
        - name: SHIMS
          value: "clh dragonball fc qemu qemu-nvidia-gpu qemu-sev qemu-snp qemu-tdx"
        - name: DEFAULT_SHIM
          value: "qemu"
>>>>>>> 5385ddc5
        securityContext:
          privileged: true
        volumeMounts:
        - name: crio-conf
          mountPath: /etc/crio/
        - name: containerd-conf
          mountPath: /etc/containerd/
        - name: kata-artifacts
          mountPath: /opt/kata/
        - name: dbus
          mountPath: /var/run/dbus/system_bus_socket
        - name: systemd
          mountPath: /run/systemd/system
        - name: local-bin
          mountPath: /usr/local/bin/
      volumes:
        - name: crio-conf
          hostPath:
            path: /etc/crio/
        - name: containerd-conf
          hostPath:
            path: /etc/containerd/
        - name: kata-artifacts
          hostPath:
            path: /opt/kata/
            type: DirectoryOrCreate
        - name: dbus
          hostPath:
            path: /var/run/dbus/system_bus_socket
        - name: systemd
          hostPath:
            path: /run/systemd/system
        - name: local-bin
          hostPath:
            path: /usr/local/bin/
  updateStrategy:
    rollingUpdate:
      maxUnavailable: 1
    type: RollingUpdate<|MERGE_RESOLUTION|>--- conflicted
+++ resolved
@@ -28,17 +28,12 @@
           valueFrom:
             fieldRef:
               fieldPath: spec.nodeName
-<<<<<<< HEAD
-        - name: CONFIGURE_CC
-          value: "yes"
-=======
         - name: DEBUG
           value: "no"
         - name: SHIMS
           value: "clh dragonball fc qemu qemu-nvidia-gpu qemu-sev qemu-snp qemu-tdx"
         - name: DEFAULT_SHIM
           value: "qemu"
->>>>>>> 5385ddc5
         securityContext:
           privileged: true
         volumeMounts:
