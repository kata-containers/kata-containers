#
# Copyright (c) 2018-2019 Intel Corporation
# Copyright (c) 2021 Adobe Inc.
#
# SPDX-License-Identifier: Apache-2.0
#

SKIP_GO_VERSION_CHECK=
include golang.mk

#Get ARCH.
ifeq ($(ARCH),)
    ifneq (,$(golang_version_raw))
        override ARCH = $(shell go env GOARCH)
    else
        override ARCH = $(shell uname -m)
    endif
endif
ifeq ($(ARCH),x86_64)
    override ARCH = amd64
endif
ifeq ($(ARCH),aarch64)
    override ARCH = arm64
endif

ARCH_DIR = arch
ARCH_FILE_SUFFIX = -options.mk
ARCH_FILE = $(ARCH_DIR)/$(ARCH)$(ARCH_FILE_SUFFIX)
ARCH_FILES = $(wildcard arch/*$(ARCH_FILE_SUFFIX))
ALL_ARCHES = $(patsubst $(ARCH_DIR)/%$(ARCH_FILE_SUFFIX),%,$(ARCH_FILES))

# Build as safely as possible
export CGO_CPPFLAGS = -D_FORTIFY_SOURCE=2 -fstack-protector

ifeq (,$(realpath $(ARCH_FILE)))
    $(error "ERROR: invalid architecture: '$(ARCH)'")
else
    # Load architecture-dependent settings
    include $(ARCH_FILE)
endif

PROJECT_TYPE = kata
PROJECT_NAME = Kata Containers
PROJECT_TAG = kata-containers
PROJECT_ORG = $(PROJECT_TAG)
PROJECT_URL = https://github.com/$(PROJECT_ORG)
PROJECT_BUG_URL = $(PROJECT_URL)/kata-containers/issues/new

# list of scripts to install
SCRIPTS :=

# list of binaries to install
BINLIST :=
BINLIBEXECLIST :=

BIN_PREFIX = $(PROJECT_TYPE)
PROJECT_DIR = $(PROJECT_TAG)
IMAGENAME = $(PROJECT_TAG).img
IMAGETDXNAME = $(PROJECT_TAG)-tdx.img
INITRDNAME = $(PROJECT_TAG)-initrd.img
INITRDSEVNAME = $(PROJECT_TAG)-initrd-sev.img

TARGET = $(BIN_PREFIX)-runtime
RUNTIME_OUTPUT = $(CURDIR)/$(TARGET)
RUNTIME_DIR = $(CLI_DIR)/$(TARGET)
BINLIST += $(TARGET)

DESTDIR ?= /

ifeq ($(PREFIX),)
PREFIX        := /usr
EXEC_PREFIX   := $(PREFIX)/local
else
EXEC_PREFIX   := $(PREFIX)
endif
# Prefix where depedencies are installed
PREFIXDEPS    := $(PREFIX)
BINDIR        := $(EXEC_PREFIX)/bin
QEMUBINDIR    := $(PREFIXDEPS)/bin
CLHBINDIR    := $(PREFIXDEPS)/bin
FCBINDIR      := $(PREFIXDEPS)/bin
ACRNBINDIR    := $(PREFIXDEPS)/bin
SYSCONFDIR    := /etc
LOCALSTATEDIR := /var

LIBEXECDIR := $(PREFIXDEPS)/libexec
SHAREDIR := $(PREFIX)/share
DEFAULTSDIR := $(SHAREDIR)/defaults

COLLECT_SCRIPT = data/kata-collect-data.sh

# @RUNTIME_NAME@ should be replaced with the target in generated files
RUNTIME_NAME = $(TARGET)

GENERATED_FILES += $(COLLECT_SCRIPT)
GENERATED_VARS = \
		VERSION \
		CONFIG_ACRN_IN \
		CONFIG_QEMU_IN \
		CONFIG_CLH_IN \
		CONFIG_FC_IN \
		CONFIG_CLH_TDX_IN \
		CONFIG_QEMU_TDX_IN \
		CONFIG_QEMU_SEV_IN \
		$(USER_VARS)
SCRIPTS += $(COLLECT_SCRIPT)
SCRIPTS_DIR := $(BINDIR)

BASH_COMPLETIONS := data/completions/bash/kata-runtime
BASH_COMPLETIONSDIR := $(SHAREDIR)/bash-completion/completions

PKGDATADIR := $(PREFIXDEPS)/share/$(PROJECT_DIR)
PKGRUNDIR := $(LOCALSTATEDIR)/run/$(PROJECT_DIR)
PKGLIBEXECDIR := $(LIBEXECDIR)/$(PROJECT_DIR)

KERNELDIR := $(PKGDATADIR)

IMAGEPATH := $(PKGDATADIR)/$(IMAGENAME)
INITRDPATH := $(PKGDATADIR)/$(INITRDNAME)
<<<<<<< HEAD
INITRDSEVPATH :=  $(PKGDATADIR)/$(INITRDSEVNAME)
IMAGETDXPATH := $(PKGDATADIR)/$(IMAGETDXNAME)
=======

ROOTFSTYPE_EXT4 := \"ext4\"
ROOTFSTYPE_XFS := \"xfs\"
ROOTFSTYPE_EROFS := \"erofs\"
DEFROOTFSTYPE := $(ROOTFSTYPE_EXT4)

>>>>>>> 299fc35c
FIRMWAREPATH :=
FIRMWAREVOLUMEPATH :=
TDVFFIRMWAREPATH := $(PREFIXDEPS)/share/tdvf/OVMF_CODE.fd
TDVFFIRMWAREVOLUMEPATH := $(PREFIXDEPS)/share/tdvf/OVMF_VARS.fd
TDSHIMFIRMWAREPATH := ${PREFIXDEPS}/share/td-shim/td-shim.bin
SEVFIRMWAREPATH := $(PREFIXDEPS)/share/ovmf/OVMF.fd

AGENTCONFIGFILEPATH := /etc/agent-config.toml
AGENTCONFIGFILEKERNELPARAM := agent.config_file=$(AGENTCONFIGFILEPATH)

ROOTMEASURECONFIG ?= ""
ROOTMEASURECONFIGTDX ?= ""
AGENT_AA_KBC_PARAMS ?= ""
AGENT_AA_KBC_PARAMS_TDX ?= ""
AGENT_AA_KBC_PARAMS_SEV ?= ""
TDXKERNELPARAMS := tdx_disable_filter agent.enable_signature_verification=false $(AGENT_AA_KBC_PARAMS_TDX)
TDXKERNELPARAMS_QEMU += $(TDXKERNELPARAMS) $(ROOTMEASURECONFIGTDX)
TDXKERNELPARAMS_CLH += $(TDXKERNELPARAMS) $(ROOTMEASURECONFIG)
SEVKERNELPARAMS := $(AGENTCONFIGFILEKERNELPARAM) agent.enable_signature_verification=false $(AGENT_AA_KBC_PARAMS_SEV)
KERNELPARAMS += $(ROOTMEASURECONFIG) agent.enable_signature_verification=false $(AGENT_AA_KBC_PARAMS)

# Name of default configuration file the runtime will use.
CONFIG_FILE = configuration.toml

HYPERVISOR_ACRN = acrn
HYPERVISOR_FC = firecracker
HYPERVISOR_QEMU = qemu
HYPERVISOR_CLH = cloud-hypervisor

# Determines which hypervisor is specified in $(CONFIG_FILE).
DEFAULT_HYPERVISOR ?= $(HYPERVISOR_QEMU)

# List of hypervisors this build system can generate configuration for.
HYPERVISORS := $(HYPERVISOR_ACRN) $(HYPERVISOR_FC) $(HYPERVISOR_QEMU) $(HYPERVISOR_CLH)

QEMUPATH := $(QEMUBINDIR)/$(QEMUCMD)
QEMUVALIDHYPERVISORPATHS := [\"$(QEMUPATH)\"]

QEMUTDXPATH := $(QEMUBINDIR)/$(QEMUTDXCMD)
QEMUTDXVALIDHYPERVISORPATHS := [\"$(QEMUTDXPATH)\"]

QEMUVIRTIOFSPATH := $(QEMUBINDIR)/$(QEMUVIRTIOFSCMD)

CLHPATH := $(CLHBINDIR)/$(CLHCMD)
CLHVALIDHYPERVISORPATHS := [\"$(CLHPATH)\"]

FCPATH = $(FCBINDIR)/$(FCCMD)
FCVALIDHYPERVISORPATHS := [\"$(FCPATH)\"]
FCJAILERPATH = $(FCBINDIR)/$(FCJAILERCMD)
FCVALIDJAILERPATHS = [\"$(FCJAILERPATH)\"]

ACRNPATH := $(ACRNBINDIR)/$(ACRNCMD)
ACRNVALIDHYPERVISORPATHS := [\"$(ACRNPATH)\"]
ACRNCTLPATH := $(ACRNBINDIR)/$(ACRNCTLCMD)
ACRNVALIDCTLPATHS := [\"$(ACRNCTLPATH)\"]

# Default number of vCPUs
DEFVCPUS := 1
# Default maximum number of vCPUs
DEFMAXVCPUS := 0
# Default memory size in MiB
DEFMEMSZ := 2048
# Default memory slots
# Cases to consider :
# - nvdimm rootfs image
# - preallocated memory
# - vm template memory
# - hugepage memory
DEFMEMSLOTS := 10
# Default maximum memory in MiB
DEFMAXMEMSZ := 0
#Default number of bridges
DEFBRIDGES := 1
DEFENABLEANNOTATIONS := [\"enable_iommu\"]
DEFDISABLEGUESTSECCOMP := true
DEFDISABLEGUESTEMPTYDIR := false
#Default experimental features enabled
DEFAULTEXPFEATURES := []

DEFDISABLESELINUX := false

# Default guest SELinux configuration
DEFDISABLEGUESTSELINUX := true
DEFGUESTSELINUXLABEL := system_u:system_r:container_t

#Default SeccomSandbox param
#The same default policy is used by libvirt
#More explanation on https://lists.gnu.org/archive/html/qemu-devel/2017-02/msg03348.html
# Note: "elevateprivileges=deny" doesn't work with daemonize option, so it's removed from the seccomp sandbox
DEFSECCOMPSANDBOXPARAM := on,obsolete=deny,spawn=deny,resourcecontrol=deny

#Default entropy source
DEFENTROPYSOURCE := /dev/urandom
DEFVALIDENTROPYSOURCES := [\"/dev/urandom\",\"/dev/random\",\"\"]

DEFDISABLEBLOCK := false
DEFSHAREDFS_CLH_VIRTIOFS := virtio-fs
DEFSHAREDFS_QEMU_VIRTIOFS := virtio-fs
DEFVIRTIOFSDAEMON := $(LIBEXECDIR)/virtiofsd
ifeq ($(ARCH),ppc64le)
DEFVIRTIOFSDAEMON := $(LIBEXECDIR)/kata-qemu/virtiofsd
endif
DEFVALIDVIRTIOFSDAEMONPATHS := [\"$(DEFVIRTIOFSDAEMON)\"]
# Default DAX mapping cache size in MiB
#if value is 0, DAX is not enabled
DEFVIRTIOFSCACHESIZE ?= 0
DEFVIRTIOFSCACHE ?= auto
DEFVIRTIOFSQUEUESIZE ?= 1024
# Format example:
#   [\"-o\", \"arg1=xxx,arg2\", \"-o\", \"hello world\", \"--arg3=yyy\"]
#
# see `virtiofsd -h` for possible options.
# Make sure you quote args.
DEFVIRTIOFSEXTRAARGS ?= [\"--thread-pool-size=1\", \"-o\", \"announce_submounts\"]
DEFENABLEIOTHREADS := false
DEFENABLEVHOSTUSERSTORE := false
DEFVHOSTUSERSTOREPATH := $(PKGRUNDIR)/vhost-user
DEFVALIDVHOSTUSERSTOREPATHS := [\"$(DEFVHOSTUSERSTOREPATH)\"]
DEFFILEMEMBACKEND := ""
DEFVALIDFILEMEMBACKENDS := [\"$(DEFFILEMEMBACKEND)\"]
DEFMSIZE9P := 8192
DEFVFIOMODE := guest-kernel

# Default cgroup model
DEFSANDBOXCGROUPONLY ?= false

DEFSTATICRESOURCEMGMT ?= false

DEFBINDMOUNTS := []

# Image Service Offload
DEFSERVICEOFFLOAD ?= false

# SEV Guest Pre-Attestation
DEFGUESTPREATTESTATION ?= false
DEFGUESTPREATTESTATIONPROXY ?= localhost:44444
DEFGUESTPREATTESTATIONKEYSET ?= KEYSET-1
DEFGUESTPREATTESTATIONSECRETGUID ?= 1ee27366-0c87-43a6-af48-28543eaf7cb0
DEFGUESTPREATTESTATIONSECRETTYPE ?= connection
DEFSEVCERTCHAIN ?= /opt/sev/cert_chain.cert
DEFSEVGUESTPOLICY ?= 0

SED = sed

CLI_DIR = cmd
SHIMV2 = containerd-shim-kata-v2
SHIMV2_OUTPUT = $(CURDIR)/$(SHIMV2)
SHIMV2_DIR = $(CLI_DIR)/$(SHIMV2)

MONITOR = kata-monitor
MONITOR_OUTPUT = $(CURDIR)/$(MONITOR)
MONITOR_DIR = $(CLI_DIR)/kata-monitor


SOURCES := $(shell find . 2>&1 | grep -E '.*\.(c|h|go)$$')
VERSION := ${shell cat ./VERSION}

# List of configuration files to build and install
CONFIGS =
CONFIG_PATHS =
SYSCONFIG_PATHS =

# List of hypervisors known for the current architecture
KNOWN_HYPERVISORS =

ifneq (,$(QEMUCMD))
    KNOWN_HYPERVISORS += $(HYPERVISOR_QEMU)

    CONFIG_FILE_QEMU = configuration-qemu.toml
    CONFIG_QEMU = config/$(CONFIG_FILE_QEMU)
    CONFIG_QEMU_IN = $(CONFIG_QEMU).in

    CONFIG_PATH_QEMU = $(abspath $(CONFDIR)/$(CONFIG_FILE_QEMU))
    CONFIG_PATHS += $(CONFIG_PATH_QEMU)

    SYSCONFIG_QEMU = $(abspath $(SYSCONFDIR)/$(CONFIG_FILE_QEMU))
    SYSCONFIG_PATHS += $(SYSCONFIG_QEMU)

    CONFIGS += $(CONFIG_QEMU)

    CONFIG_FILE_QEMU_TDX = configuration-qemu-tdx.toml
    CONFIG_QEMU_TDX = config/$(CONFIG_FILE_QEMU_TDX)
    CONFIG_QEMU_TDX_IN = $(CONFIG_QEMU_TDX).in

    CONFIG_PATH_QEMU_TDX = $(abspath $(CONFDIR)/$(CONFIG_FILE_QEMU_TDX))
    CONFIG_PATHS += $(CONFIG_PATH_QEMU_TDX)

    SYSCONFIG_QEMU_TDX = $(abspath $(SYSCONFDIR)/$(CONFIG_FILE_QEMU_TDX))
    SYSCONFIG_PATHS += $(SYSCONFIG_QEMU_TDX)

    CONFIGS += $(CONFIG_QEMU_TDX)

    CONFIG_FILE_QEMU_SEV = configuration-qemu-sev.toml
    CONFIG_QEMU_SEV = config/$(CONFIG_FILE_QEMU_SEV)
    CONFIG_QEMU_SEV_IN = $(CONFIG_QEMU_SEV).in

    CONFIG_PATH_QEMU_SEV = $(abspath $(CONFDIR)/$(CONFIG_FILE_QEMU_SEV))
    CONFIG_PATHS += $(CONFIG_PATH_QEMU_SEV)

    SYSCONFIG_QEMU_SEV = $(abspath $(SYSCONFDIR)/$(CONFIG_FILE_QEMU_SEV))
    SYSCONFIG_PATHS += $(SYSCONFIG_QEMU_SEV)

    CONFIGS += $(CONFIG_QEMU_SEV)

    # qemu-specific options (all should be suffixed by "_QEMU")
    DEFBLOCKSTORAGEDRIVER_QEMU := virtio-scsi
    DEFBLOCKDEVICEAIO_QEMU := io_uring
    DEFNETWORKMODEL_QEMU := tcfilter
    KERNELTYPE = uncompressed
    KERNELNAME = $(call MAKE_KERNEL_NAME,$(KERNELTYPE))
    KERNELPATH = $(KERNELDIR)/$(KERNELNAME)

    KERNELTDXTYPE = compressed
    KERNELTDXNAME = $(call MAKE_KERNEL_TDX_NAME,$(KERNELTDXTYPE))
    KERNELTDXPATH = $(KERNELDIR)/$(KERNELTDXNAME)

    KERNELSEVTYPE = compressed
    KERNELSEVNAME = $(call MAKE_KERNEL_SEV_NAME,$(KERNELSEVTYPE))
    KERNELSEVPATH = $(KERNELDIR)/$(KERNELSEVNAME)
endif

ifneq (,$(CLHCMD))
    KNOWN_HYPERVISORS += $(HYPERVISOR_CLH)

    CONFIG_FILE_CLH = configuration-clh.toml
    CONFIG_CLH = config/$(CONFIG_FILE_CLH)
    CONFIG_CLH_IN = $(CONFIG_CLH).in

    CONFIG_PATH_CLH = $(abspath $(CONFDIR)/$(CONFIG_FILE_CLH))
    CONFIG_PATHS += $(CONFIG_PATH_CLH)

    SYSCONFIG_CLH = $(abspath $(SYSCONFDIR)/$(CONFIG_FILE_CLH))
    SYSCONFIG_PATHS += $(SYSCONFIG_CLH)

    CONFIGS += $(CONFIG_CLH)

    CONFIG_FILE_CLH_TDX = configuration-clh-tdx.toml
    CONFIG_CLH_TDX = config/$(CONFIG_FILE_CLH_TDX)
    CONFIG_CLH_TDX_IN = $(CONFIG_CLH_TDX).in

    CONFIG_PATH_CLH_TDX = $(abspath $(CONFDIR)/$(CONFIG_FILE_CLH_TDX))
    CONFIG_PATHS += $(CONFIG_PATH_CLH_TDX)

    SYSCONFIG_CLH_TDX = $(abspath $(SYSCONFDIR)/$(CONFIG_FILE_CLH_TDX))
    SYSCONFIG_PATHS += $(SYSCONFIG_CLH_TDX)

    CONFIGS += $(CONFIG_CLH_TDX)

    # CLH-specific options (all should be suffixed by "_CLH")
    # currently, huge pages are required for virtiofsd support
    DEFNETWORKMODEL_CLH := tcfilter
    KERNELTYPE_CLH = uncompressed
    KERNEL_NAME_CLH = $(call MAKE_KERNEL_NAME,$(KERNELTYPE_CLH))
    KERNELPATH_CLH = $(KERNELDIR)/$(KERNEL_NAME_CLH)

    KERNELTDXTYPE_CLH = compressed
    KERNELTDXNAME_CLH = $(call MAKE_KERNEL_TDX_NAME,$(KERNELTDXTYPE_CLH))
    KERNELTDXPATH_CLH = $(KERNELDIR)/$(KERNELTDXNAME_CLH)
endif

ifneq (,$(FCCMD))
    KNOWN_HYPERVISORS += $(HYPERVISOR_FC)

    CONFIG_FILE_FC = configuration-fc.toml
    CONFIG_FC = config/$(CONFIG_FILE_FC)
    CONFIG_FC_IN = $(CONFIG_FC).in

    CONFIG_PATH_FC = $(abspath $(CONFDIR)/$(CONFIG_FILE_FC))
    CONFIG_PATHS += $(CONFIG_PATH_FC)

    SYSCONFIG_FC = $(abspath $(SYSCONFDIR)/$(CONFIG_FILE_FC))
    SYSCONFIG_PATHS += $(SYSCONFIG_FC)

    CONFIGS += $(CONFIG_FC)

    # firecracker-specific options (all should be suffixed by "_FC")
    DEFBLOCKSTORAGEDRIVER_FC := virtio-mmio
    DEFNETWORKMODEL_FC := tcfilter
    DEFSTATICRESOURCEMGMT_FC = true
    KERNELTYPE_FC = uncompressed
    KERNEL_NAME_FC = $(call MAKE_KERNEL_NAME,$(KERNELTYPE_FC))
    KERNELPATH_FC = $(KERNELDIR)/$(KERNEL_NAME_FC)
endif

ifneq (,$(ACRNCMD))
    KNOWN_HYPERVISORS += $(HYPERVISOR_ACRN)

    CONFIG_FILE_ACRN = configuration-acrn.toml
    CONFIG_ACRN = config/$(CONFIG_FILE_ACRN)
    CONFIG_ACRN_IN = $(CONFIG_ACRN).in

    CONFIG_PATH_ACRN = $(abspath $(CONFDIR)/$(CONFIG_FILE_ACRN))
    CONFIG_PATHS += $(CONFIG_PATH_ACRN)

    SYSCONFIG_ACRN = $(abspath $(SYSCONFDIR)/$(CONFIG_FILE_ACRN))
    SYSCONFIG_PATHS += $(SYSCONFIG_ACRN)

    CONFIGS += $(CONFIG_ACRN)

    # acrn-specific options (all should be suffixed by "_ACRN")
    DEFMAXVCPUS_ACRN := 1
    DEFBLOCKSTORAGEDRIVER_ACRN := virtio-blk
    DEFNETWORKMODEL_ACRN := macvtap
    KERNELTYPE_ACRN = compressed
    KERNEL_NAME_ACRN = $(call MAKE_KERNEL_NAME,$(KERNELTYPE_ACRN))
    KERNELPATH_ACRN = $(KERNELDIR)/$(KERNEL_NAME_ACRN)
endif

ifeq (,$(KNOWN_HYPERVISORS))
    $(error "ERROR: No hypervisors known for architecture $(ARCH) (looked for: $(HYPERVISORS))")
endif

ifeq (,$(findstring $(DEFAULT_HYPERVISOR),$(HYPERVISORS)))
    $(error "ERROR: Invalid default hypervisor: '$(DEFAULT_HYPERVISOR)'")
endif

ifeq (,$(findstring $(DEFAULT_HYPERVISOR),$(KNOWN_HYPERVISORS)))
    $(error "ERROR: Default hypervisor '$(DEFAULT_HYPERVISOR)' not known for architecture $(ARCH)")
endif

ifeq ($(DEFAULT_HYPERVISOR),$(HYPERVISOR_QEMU))
    DEFAULT_HYPERVISOR_CONFIG = $(CONFIG_FILE_QEMU)
endif

ifeq ($(DEFAULT_HYPERVISOR),$(HYPERVISOR_QEMU_VIRTIOFS))
    DEFAULT_HYPERVISOR_CONFIG = $(CONFIG_FILE_QEMU_VIRTIOFS)
endif

ifeq ($(DEFAULT_HYPERVISOR),$(HYPERVISOR_FC))
    DEFAULT_HYPERVISOR_CONFIG = $(CONFIG_FILE_FC)
endif

ifeq ($(DEFAULT_HYPERVISOR),$(HYPERVISOR_ACRN))
    DEFAULT_HYPERVISOR_CONFIG = $(CONFIG_FILE_ACRN)
endif

ifeq ($(DEFAULT_HYPERVISOR),$(HYPERVISOR_CLH))
    DEFAULT_HYPERVISOR_CONFIG = $(CONFIG_FILE_CLH)
endif

CONFDIR := $(DEFAULTSDIR)/$(PROJECT_DIR)
SYSCONFDIR := $(SYSCONFDIR)/$(PROJECT_DIR)

# Main configuration file location for stateless systems
CONFIG_PATH := $(abspath $(CONFDIR)/$(CONFIG_FILE))

# Secondary configuration file location. Note that this takes precedence
# over CONFIG_PATH.
SYSCONFIG := $(abspath $(SYSCONFDIR)/$(CONFIG_FILE))

SHAREDIR := $(SHAREDIR)

# list of variables the user may wish to override
USER_VARS += ARCH
USER_VARS += BINDIR
USER_VARS += CONFIG_ACRN_IN
USER_VARS += CONFIG_CLH_IN
USER_VARS += CONFIG_FC_IN
USER_VARS += CONFIG_PATH
USER_VARS += CONFIG_QEMU_IN
USER_VARS += DESTDIR
USER_VARS += DEFAULT_HYPERVISOR
USER_VARS += ACRNCMD
USER_VARS += ACRNCTLCMD
USER_VARS += ACRNPATH
USER_VARS += ACRNVALIDHYPERVISORPATHS
USER_VARS += ACRNCTLPATH
USER_VARS += ACRNVALIDCTLPATHS
USER_VARS += CLHPATH
USER_VARS += CLHVALIDHYPERVISORPATHS
USER_VARS += FIRMWAREPATH_CLH
USER_VARS += FCCMD
USER_VARS += FCPATH
USER_VARS += FCVALIDHYPERVISORPATHS
USER_VARS += FCJAILERPATH
USER_VARS += FCVALIDJAILERPATHS
USER_VARS += SYSCONFIG
USER_VARS += IMAGENAME
USER_VARS += IMAGEPATH
USER_VARS += IMAGETDXNAME
USER_VARS += IMAGETDXPATH
USER_VARS += INITRDNAME
USER_VARS += INITRDPATH
<<<<<<< HEAD
USER_VARS += INITRDSEVNAME
USER_VARS += INITRDSEVPATH
=======
USER_VARS += DEFROOTFSTYPE
>>>>>>> 299fc35c
USER_VARS += MACHINETYPE
USER_VARS += KERNELDIR
USER_VARS += KERNELTYPE
USER_VARS += KERNELTYPE_FC
USER_VARS += KERNELTYPE_ACRN
USER_VARS += KERNELTYPE_CLH
USER_VARS += KERNELPATH_ACRN
USER_VARS += KERNELPATH
USER_VARS += KERNELTDXPATH
USER_VARS += KERNELSEVPATH
USER_VARS += KERNELPATH_CLH
USER_VARS += KERNELTDXPATH_CLH
USER_VARS += KERNELPATH_FC
USER_VARS += KERNELVIRTIOFSPATH
USER_VARS += FIRMWAREPATH
USER_VARS += FIRMWAREVOLUMEPATH
USER_VARS += TDSHIMFIRMWAREPATH
USER_VARS += TDVFFIRMWAREPATH
USER_VARS += TDVFFIRMWAREVOLUMEPATH
USER_VARS += SEVFIRMWAREPATH
USER_VARS += MACHINEACCELERATORS
USER_VARS += CPUFEATURES
USER_VARS += TDXCPUFEATURES
USER_VARS += DEFMACHINETYPE_CLH
USER_VARS += KERNELPARAMS
USER_VARS += TDXKERNELPARAMS
USER_VARS += TDXKERNELPARAMS_QEMU
USER_VARS += TDXKERNELPARAMS_CLH
USER_VARS += SEVKERNELPARAMS
USER_VARS += LIBEXECDIR
USER_VARS += LOCALSTATEDIR
USER_VARS += PKGDATADIR
USER_VARS += PKGLIBEXECDIR
USER_VARS += PKGRUNDIR
USER_VARS += PREFIX
USER_VARS += PROJECT_BUG_URL
USER_VARS += PROJECT_NAME
USER_VARS += PROJECT_ORG
USER_VARS += PROJECT_PREFIX
USER_VARS += PROJECT_TAG
USER_VARS += PROJECT_TYPE
USER_VARS += PROJECT_URL
USER_VARS += QEMUBINDIR
USER_VARS += QEMUCMD
USER_VARS += QEMUPATH
USER_VARS += QEMUVALIDHYPERVISORPATHS
USER_VARS += QEMUVIRTIOFSCMD
USER_VARS += QEMUVIRTIOFSPATH
USER_VARS += QEMUTDXPATH
USER_VARS += QEMUTDXVALIDHYPERVISORPATHS
USER_VARS += RUNTIME_NAME
USER_VARS += SHAREDIR
USER_VARS += SYSCONFDIR
USER_VARS += DEFVCPUS
USER_VARS += DEFMAXVCPUS
USER_VARS += DEFMAXVCPUS_ACRN
USER_VARS += DEFMEMSZ
USER_VARS += DEFMEMSLOTS
USER_VARS += DEFMAXMEMSZ
USER_VARS += DEFBRIDGES
USER_VARS += DEFNETWORKMODEL_ACRN
USER_VARS += DEFNETWORKMODEL_CLH
USER_VARS += DEFNETWORKMODEL_FC
USER_VARS += DEFNETWORKMODEL_QEMU
USER_VARS += DEFDISABLEGUESTEMPTYDIR
USER_VARS += DEFDISABLEGUESTSECCOMP
USER_VARS += DEFDISABLESELINUX
USER_VARS += DEFDISABLEGUESTSELINUX
USER_VARS += DEFGUESTSELINUXLABEL
USER_VARS += DEFAULTEXPFEATURES
USER_VARS += DEFDISABLEBLOCK
USER_VARS += DEFBLOCKSTORAGEDRIVER_ACRN
USER_VARS += DEFBLOCKSTORAGEDRIVER_FC
USER_VARS += DEFBLOCKSTORAGEDRIVER_QEMU
USER_VARS += DEFBLOCKDEVICEAIO_QEMU
USER_VARS += DEFSHAREDFS_CLH_VIRTIOFS
USER_VARS += DEFSHAREDFS_QEMU_VIRTIOFS
USER_VARS += DEFVIRTIOFSDAEMON
USER_VARS += DEFVALIDVIRTIOFSDAEMONPATHS
USER_VARS += DEFVIRTIOFSCACHESIZE
USER_VARS += DEFVIRTIOFSCACHE
USER_VARS += DEFVIRTIOFSQUEUESIZE
USER_VARS += DEFVIRTIOFSEXTRAARGS
USER_VARS += DEFENABLEANNOTATIONS
USER_VARS += DEFENABLEIOTHREADS
USER_VARS += DEFSECCOMPSANDBOXPARAM
USER_VARS += DEFENABLEVHOSTUSERSTORE
USER_VARS += DEFVHOSTUSERSTOREPATH
USER_VARS += DEFVALIDVHOSTUSERSTOREPATHS
USER_VARS += DEFFILEMEMBACKEND
USER_VARS += DEFVALIDFILEMEMBACKENDS
USER_VARS += DEFMSIZE9P
USER_VARS += DEFENTROPYSOURCE
USER_VARS += DEFVALIDENTROPYSOURCES
USER_VARS += DEFSANDBOXCGROUPONLY
USER_VARS += DEFSTATICRESOURCEMGMT
USER_VARS += DEFSTATICRESOURCEMGMT_FC
USER_VARS += DEFBINDMOUNTS
USER_VARS += DEFVFIOMODE
USER_VARS += BUILDFLAGS
USER_VARS += DEFSERVICEOFFLOAD
USER_VARS += DEFGUESTPREATTESTATION
USER_VARS += DEFGUESTPREATTESTATIONPROXY
USER_VARS += DEFGUESTPREATTESTATIONKEYSET
USER_VARS += DEFGUESTPREATTESTATIONSECRETGUID
USER_VARS += DEFGUESTPREATTESTATIONSECRETTYPE
USER_VARS += DEFSEVCERTCHAIN
USER_VARS += DEFSEVGUESTPOLICY


V              = @
Q              = $(V:1=)
QUIET_BUILD    = $(Q:@=@echo    '     BUILD    '$@;)
QUIET_CHECK    = $(Q:@=@echo    '     CHECK    '$@;)
QUIET_CLEAN    = $(Q:@=@echo    '     CLEAN    '$@;)
QUIET_GENERATE = $(Q:@=@echo    '     GENERATE '$@;)
QUIET_INST     = $(Q:@=@echo    '     INSTALL  '$@;)
QUIET_TEST     = $(Q:@=@echo    '     TEST     '$@;)

BUILDTAGS :=

# go build common flags
BUILDFLAGS := -buildmode=pie -mod=vendor ${BUILDTAGS}

# whether stipping the binary
ifeq ($(STRIP),yes)
       KATA_LDFLAGS = -w -s
endif

ifeq ($(ARCH),s390x)
    KATA_LDFLAGS += -extldflags=-Wl,--s390-pgste
endif

# Return non-empty string if specified directory exists
define DIR_EXISTS
$(shell test -d $(1) && echo "$(1)")
endef

# $1: name of architecture to display
define SHOW_ARCH
  $(shell printf "\\t%s%s\\\n" "$(1)" $(if $(filter $(ARCH),$(1))," (default)",""))
endef

all: runtime containerd-shim-v2 monitor

# Targets that depend on .git-commit can use $(shell git rev-parse HEAD) to get a
# git revision string.  They will only be rebuilt if the revision string
# actually changes.
.PHONY: .git-commit.tmp
.git-commit: .git-commit.tmp
	@cmp $< $@ >/dev/null 2>&1 || cp $< $@
.git-commit.tmp:
	@echo -n "$$(git rev-parse HEAD 2>/dev/null)" >$@
	@test -n "$$(git status --porcelain --untracked-files=no)" && echo -n "-dirty" >>$@ || true

containerd-shim-v2: $(SHIMV2_OUTPUT)

monitor: $(MONITOR_OUTPUT)

runtime: $(RUNTIME_OUTPUT) $(CONFIGS)
.DEFAULT: default

build: all

#Install an executable file
# params:
# $1 : file to install
# $2 : directory path where file will be installed
define INSTALL_EXEC
	install -D $1 $(DESTDIR)$2/$(notdir $1);
endef

# Install a configuration file
# params:
# $1 : file to install
# $2 : directory path where file will be installed
define INSTALL_CONFIG
	install --mode 0644 -D $1 $(DESTDIR)$2/$(notdir $1);
endef

# Returns the name of the kernel file to use based on the provided KERNELTYPE.
# $1 : KERNELTYPE (compressed or uncompressed)
define MAKE_KERNEL_NAME
$(if $(findstring uncompressed,$1),vmlinux.container,vmlinuz.container)
endef

define MAKE_KERNEL_TDX_NAME
$(if $(findstring uncompressed,$1),vmlinux-tdx.container,vmlinuz-tdx.container)
endef

define MAKE_KERNEL_SEV_NAME
$(if $(findstring uncompressed,$1),vmlinux-sev.container,vmlinuz-sev.container)
endef

define MAKE_KERNEL_VIRTIOFS_NAME
$(if $(findstring uncompressed,$1),vmlinux-virtiofs.container,vmlinuz-virtiofs.container)
endef

GENERATED_FILES += pkg/katautils/config-settings.go

$(RUNTIME_OUTPUT): $(SOURCES) $(GENERATED_FILES) $(MAKEFILE_LIST) | show-summary
	$(QUIET_BUILD)(cd $(RUNTIME_DIR) && go build -ldflags "$(KATA_LDFLAGS)" $(BUILDFLAGS) -o $@ .)

$(SHIMV2_OUTPUT): $(SOURCES) $(GENERATED_FILES) $(MAKEFILE_LIST)
	$(QUIET_BUILD)(cd $(SHIMV2_DIR)/ && go build -ldflags "$(KATA_LDFLAGS)" $(BUILDFLAGS) -o $@ .)

$(MONITOR_OUTPUT): $(SOURCES) $(GENERATED_FILES) $(MAKEFILE_LIST) .git-commit
	$(QUIET_BUILD)(cd $(MONITOR_DIR)/ && go build \
		--ldflags "-X main.GitCommit=$(shell git rev-parse HEAD)" $(BUILDFLAGS) -o $@ .)

.PHONY: \
	check \
	coverage \
	default \
	install \
	lint \
	pre-commit \
	show-header \
	show-summary \
	show-variables \
	vendor

$(TARGET).coverage: $(SOURCES) $(GENERATED_FILES) $(MAKEFILE_LIST)
	$(QUIET_TEST)go test -o $@ -covermode count

GENERATED_FILES += $(CONFIGS)

$(GENERATED_FILES): %: %.in $(MAKEFILE_LIST) VERSION .git-commit
	$(QUIET_GENERATE)$(SED) \
		-e "s|@COMMIT@|$(shell git rev-parse HEAD)|g" \
		$(foreach v,$(GENERATED_VARS),-e "s|@$v@|$($v)|g") \
		$< > $@

generate-config: $(CONFIGS)

test: hook go-test

hook:
	make -C pkg/katautils/mockhook

go-test: $(GENERATED_FILES)
	go clean -testcache
	$(QUIET_TEST)./go-test.sh

fast-test: $(GENERATED_FILES)
	go clean -testcache
	for s in $$(go list ./...); do if ! go test -failfast -v -mod=vendor -p 1 $$s; then break; fi; done

GOLANGCI_LINT_FILE := ../../../tests/.ci/.golangci.yml
GOLANGCI_LINT_NAME = golangci-lint
GOLANGCI_LINT_CMD := $(shell command -v $(GOLANGCI_LINT_NAME) 2>/dev/null)
lint: all
	if [ -z $(GOLANGCI_LINT_CMD) ] ; \
	then \
		echo "ERROR: command $(GOLANGCI_LINT_NAME) not found. Please install it first." >&2; exit 1; \
	fi

	if [ -f $(GOLANGCI_LINT_FILE) ] ; \
	then \
		echo "running $(GOLANGCI_LINT_NAME)..."; \
		$(GOLANGCI_LINT_NAME) run -c $(GOLANGCI_LINT_FILE) ; \
	else \
		echo "ERROR: file $(GOLANGCI_LINT_FILE) not found. You should clone https://github.com/kata-containers/tests to run $(GOLANGCI_LINT_NAME) locally." >&2; exit 1; \
	fi;

pre-commit: lint fast-test

coverage:
	go test -v -mod=vendor -covermode=atomic -coverprofile=coverage.txt ./...
	go tool cover -html=coverage.txt -o coverage.html

install: all install-runtime install-containerd-shim-v2 install-monitor

install-bin: $(BINLIST)
	$(QUIET_INST)$(foreach f,$(BINLIST),$(call INSTALL_EXEC,$f,$(BINDIR)))

install-runtime: runtime install-scripts install-completions install-configs install-bin

install-containerd-shim-v2: $(SHIMV2)
	$(QUIET_INST)$(call INSTALL_EXEC,$<,$(BINDIR))

install-monitor: $(MONITOR)
	$(QUIET_INST)$(call INSTALL_EXEC,$<,$(BINDIR))

install-bin-libexec: $(BINLIBEXECLIST)
	$(QUIET_INST)$(foreach f,$(BINLIBEXECLIST),$(call INSTALL_EXEC,$f,$(PKGLIBEXECDIR)))

install-configs: $(CONFIGS)
	$(QUIET_INST)$(foreach f,$(CONFIGS),$(call INSTALL_CONFIG,$f,$(dir $(CONFIG_PATH))))
	$(QUIET_INST)ln -sf $(DEFAULT_HYPERVISOR_CONFIG) $(DESTDIR)/$(CONFIG_PATH)

install-scripts: $(SCRIPTS)
	$(QUIET_INST)$(foreach f,$(SCRIPTS),$(call INSTALL_EXEC,$f,$(SCRIPTS_DIR)))

install-completions:
	$(QUIET_INST)install --mode 0644 -D  $(BASH_COMPLETIONS) $(DESTDIR)/$(BASH_COMPLETIONSDIR)/$(notdir $(BASH_COMPLETIONS));

handle_vendor:
	go mod tidy
	go mod vendor
	go mod verify

vendor: handle_vendor
	./hack/tree_status.sh

static-checks-build: $(GENERATED_FILES)

clean:
	$(QUIET_CLEAN)rm -f \
		$(CONFIGS) \
		$(GENERATED_FILES) \
		$(MONITOR) \
		$(SHIMV2) \
		$(TARGET) \
		.git-commit .git-commit.tmp

show-usage: show-header
	@printf "• Overview:\n"
	@printf "\n"
	@printf "\tTo build $(TARGET), just run, \"make\".\n"
	@printf "\n"
	@printf "\tFor a verbose build, run \"make V=1\".\n"
	@printf "\n"
	@printf "• Additional targets:\n"
	@printf "\n"
	@printf "\tbuild                      : standard build (build everything).\n"
	@printf "\ttest                       : run tests.\n"
	@printf "\tpre-commit                 : run $(GOLANGCI_LINT_NAME) and tests locally.\n"
	@printf "\tlint                       : run $(GOLANGCI_LINT_NAME).\n"
	@printf "\tfast-test                  : run tests with failfast option.\n"
	@printf "\tcheck                      : run code checks.\n"
	@printf "\tclean                      : remove built files.\n"
	@printf "\tcontainerd-shim-v2         : only build containerd shim v2.\n"
	@printf "\tcoverage                   : run coverage tests.\n"
	@printf "\tdefault                    : same as 'make build' (or just 'make').\n"
	@printf "\tgenerate-config            : create configuration file.\n"
	@printf "\tinstall                    : install everything.\n"
	@printf "\tinstall-containerd-shim-v2 : only install containerd shim v2 files.\n"
	@printf "\tinstall-runtime            : only install runtime files.\n"
	@printf "\truntime                    : only build runtime.\n"
	@printf "\tshow-arches                : show supported architectures (ARCH variable values).\n"
	@printf "\tshow-summary               : show install locations.\n"
	@printf "\n"

handle_help: show-usage show-summary show-variables show-footer

usage: handle_help
help: handle_help

show-variables:
	@printf "• Variables affecting the build:\n\n"
	@printf \
          "$(foreach v,$(sort $(USER_VARS)),$(shell printf "\\t$(v)='$($(v))'\\\n"))"
	@printf "\n"

show-header: .git-commit
	@printf "%s - version %s (commit %s)\n\n" $(TARGET) $(VERSION) $(shell git rev-parse HEAD)

show-arches: show-header
	@printf "Supported architectures (possible values for ARCH variable):\n\n"
	@printf \
		"$(foreach v,$(ALL_ARCHES),$(call SHOW_ARCH,$(v)))\n"

show-footer:
	@printf "• Project:\n"
	@printf "\tHome: $(PROJECT_URL)\n"
	@printf "\tBugs: $(PROJECT_BUG_URL)\n\n"

show-summary: show-header
ifneq (,$(golang_version_raw))
	@printf "• architecture:\n"
	@printf "\tHost: $(HOST_ARCH)\n"
	@printf "\tgolang: $(GOARCH)\n"
	@printf "\tBuild: $(ARCH)\n"
	@printf "\n"
	@printf "• golang:\n"
	@printf "\t"
	@go version
else
	@printf "• No GO command or GOPATH not set:\n"
	@printf "\tCan only install prebuilt binaries\n"
endif
	@printf "\n"
	@printf "• hypervisors:\n"
	@printf "\tDefault: $(DEFAULT_HYPERVISOR)\n"
	@printf "\tKnown: $(sort $(HYPERVISORS))\n"
	@printf "\tAvailable for this architecture: $(sort $(KNOWN_HYPERVISORS))\n"
	@printf "\n"
	@printf "• Summary:\n"
	@printf "\n"
	@printf "\tdestination install path (DESTDIR) : %s\n" $(abspath $(DESTDIR))
	@printf "\tbinary installation path (BINDIR) : %s\n" $(abspath $(BINDIR))
	@printf "\tbinaries to install :\n"
	@printf \
          "$(foreach b,$(sort $(BINLIST)),$(shell printf "\\t - $(abspath $(DESTDIR)/$(BINDIR)/$(b))\\\n"))"
	@printf \
          "$(foreach b,$(sort $(SHIMV2)),$(shell printf "\\t - $(abspath $(DESTDIR)/$(BINDIR)/$(b))\\\n"))"
	@printf \
          "$(foreach b,$(sort $(MONITOR)),$(shell printf "\\t - $(abspath $(DESTDIR)/$(BINDIR)/$(b))\\\n"))"
	@printf \
          "$(foreach b,$(sort $(BINLIBEXECLIST)),$(shell printf "\\t - $(abspath $(DESTDIR)/$(PKGLIBEXECDIR)/$(b))\\\n"))"
	@printf \
          "$(foreach s,$(sort $(SCRIPTS)),$(shell printf "\\t - $(abspath $(DESTDIR)/$(BINDIR)/$(s))\\\n"))"
	@printf "\tconfigs to install (CONFIGS) :\n"
	@printf \
	  "$(foreach c,$(sort $(CONFIGS)),$(shell printf "\\t - $(c)\\\n"))"
	@printf "\tinstall paths (CONFIG_PATHS) :\n"
	@printf \
	  "$(foreach c,$(sort $(CONFIG_PATHS)),$(shell printf "\\t - $(c)\\\n"))"
	@printf "\talternate config paths (SYSCONFIG_PATHS) : %s\n"
	@printf \
	  "$(foreach c,$(sort $(SYSCONFIG_PATHS)),$(shell printf "\\t - $(c)\\\n"))"

	@printf "\tdefault install path for $(DEFAULT_HYPERVISOR) (CONFIG_PATH) : %s\n" $(abspath $(CONFIG_PATH))
	@printf "\tdefault alternate config path (SYSCONFIG) : %s\n" $(abspath $(SYSCONFIG))
ifneq (,$(findstring $(HYPERVISOR_QEMU),$(KNOWN_HYPERVISORS)))
	@printf "\t$(HYPERVISOR_QEMU) hypervisor path (QEMUPATH) : %s\n" $(abspath $(QEMUPATH))
endif
ifneq (,$(findstring $(HYPERVISOR_QEMU_VIRTIOFS),$(KNOWN_HYPERVISORS)))
	@printf "\t$(HYPERVISOR_QEMU_VIRTIOFS) hypervisor path (QEMUVIRTIOFSPATH) : %s\n" $(abspath $(QEMUVIRTIOFSPATH))
endif
ifneq (,$(findstring $(HYPERVISOR_CLH),$(KNOWN_HYPERVISORS)))
	@printf "\t$(HYPERVISOR_CLH) hypervisor path (CLHPATH) : %s\n" $(abspath $(CLHPATH))
endif
ifneq (,$(findstring $(HYPERVISOR_FC),$(KNOWN_HYPERVISORS)))
	@printf "\t$(HYPERVISOR_FC) hypervisor path (FCPATH) : %s\n" $(abspath $(FCPATH))
endif
ifneq (,$(findstring $(HYPERVISOR_ACRN),$(KNOWN_HYPERVISORS)))
	@printf "\t$(HYPERVISOR_ACRN) hypervisor path (ACRNPATH) : %s\n" $(abspath $(ACRNPATH))
endif
	@printf "\tassets path (PKGDATADIR) : %s\n" $(abspath $(PKGDATADIR))
	@printf "\tshim path (PKGLIBEXECDIR) : %s\n" $(abspath $(PKGLIBEXECDIR))
	@printf "\n"<|MERGE_RESOLUTION|>--- conflicted
+++ resolved
@@ -117,17 +117,14 @@
 
 IMAGEPATH := $(PKGDATADIR)/$(IMAGENAME)
 INITRDPATH := $(PKGDATADIR)/$(INITRDNAME)
-<<<<<<< HEAD
 INITRDSEVPATH :=  $(PKGDATADIR)/$(INITRDSEVNAME)
 IMAGETDXPATH := $(PKGDATADIR)/$(IMAGETDXNAME)
-=======
 
 ROOTFSTYPE_EXT4 := \"ext4\"
 ROOTFSTYPE_XFS := \"xfs\"
 ROOTFSTYPE_EROFS := \"erofs\"
 DEFROOTFSTYPE := $(ROOTFSTYPE_EXT4)
 
->>>>>>> 299fc35c
 FIRMWAREPATH :=
 FIRMWAREVOLUMEPATH :=
 TDVFFIRMWAREPATH := $(PREFIXDEPS)/share/tdvf/OVMF_CODE.fd
@@ -511,12 +508,9 @@
 USER_VARS += IMAGETDXPATH
 USER_VARS += INITRDNAME
 USER_VARS += INITRDPATH
-<<<<<<< HEAD
 USER_VARS += INITRDSEVNAME
 USER_VARS += INITRDSEVPATH
-=======
 USER_VARS += DEFROOTFSTYPE
->>>>>>> 299fc35c
 USER_VARS += MACHINETYPE
 USER_VARS += KERNELDIR
 USER_VARS += KERNELTYPE
