--- conflicted
+++ resolved
@@ -128,19 +128,12 @@
 }
 
 func TestCloudHypervisorAddVfioDevice(t *testing.T) {
-<<<<<<< HEAD
 	Id := "vfio123"
 	path := "/dev/vfio/101"
 
 	vfDevice := config.VFIOPCIDev{
 		ID:       Id,
 		SysfsDev: path,
-=======
-	bdf := "02:10.1"
-
-	vfDevice := config.VFIOPCIDev{
-		BDF: bdf,
->>>>>>> b61eea4a
 	}
 	testCloudHypervisorAddDevice(t, vfDevice)
 }
@@ -150,18 +143,12 @@
 	clh := cloudHypervisor{}
 	switch s := structure.(type) {
 	case config.VFIODev:
-<<<<<<< HEAD
 		Id := "vfio123"
 		path := "/dev/vfio/101"
-		err := clh.addVfioDevice(s)
+		_ = clh.addVfioDevice(s)
 
 		assert.Equal(*s.GetID(), Id)
 		assert.Equal(*s.GetSysfsDev(), path)
-
-=======
-		err := clh.addVfioDevice(s)
->>>>>>> b61eea4a
-		assert.Nil(err)
 	}
 }
 
