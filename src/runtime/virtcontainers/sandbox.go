// Copyright (c) 2016 Intel Corporation
// Copyright (c) 2020 Adobe Inc.
//
// SPDX-License-Identifier: Apache-2.0
//

package virtcontainers

import (
	"bufio"
	"bytes"
	"context"
	"fmt"
	"io"
	"math"
	"net"
	"os"
	"os/exec"
	"path/filepath"
	"strings"
	"sync"
	"syscall"

	v1 "github.com/containerd/cgroups/stats/v1"
	v2 "github.com/containerd/cgroups/v2/stats"
	specs "github.com/opencontainers/runtime-spec/specs-go"
	"github.com/pkg/errors"
	"github.com/sirupsen/logrus"
	"github.com/vishvananda/netlink"

	cri "github.com/containerd/containerd/pkg/cri/annotations"
	crio "github.com/cri-o/cri-o/pkg/annotations"
	"github.com/kata-containers/kata-containers/src/runtime/pkg/device/api"
	"github.com/kata-containers/kata-containers/src/runtime/pkg/device/config"
	"github.com/kata-containers/kata-containers/src/runtime/pkg/device/drivers"
	deviceManager "github.com/kata-containers/kata-containers/src/runtime/pkg/device/manager"
	"github.com/kata-containers/kata-containers/src/runtime/pkg/katautils/katatrace"
	resCtrl "github.com/kata-containers/kata-containers/src/runtime/pkg/resourcecontrol"
	exp "github.com/kata-containers/kata-containers/src/runtime/virtcontainers/experimental"
	"github.com/kata-containers/kata-containers/src/runtime/virtcontainers/persist"
	persistapi "github.com/kata-containers/kata-containers/src/runtime/virtcontainers/persist/api"
	pbTypes "github.com/kata-containers/kata-containers/src/runtime/virtcontainers/pkg/agent/protocols"
	"github.com/kata-containers/kata-containers/src/runtime/virtcontainers/pkg/agent/protocols/grpc"
	"github.com/kata-containers/kata-containers/src/runtime/virtcontainers/pkg/annotations"
	"github.com/kata-containers/kata-containers/src/runtime/virtcontainers/pkg/compatoci"
	"github.com/kata-containers/kata-containers/src/runtime/virtcontainers/pkg/cpuset"
	"github.com/kata-containers/kata-containers/src/runtime/virtcontainers/types"
	"github.com/kata-containers/kata-containers/src/runtime/virtcontainers/utils"

	"google.golang.org/grpc/codes"
	grpcStatus "google.golang.org/grpc/status"
)

// sandboxTracingTags defines tags for the trace span
var sandboxTracingTags = map[string]string{
	"source":    "runtime",
	"package":   "virtcontainers",
	"subsystem": "sandbox",
}

const (
	// VmStartTimeout represents the time in seconds a sandbox can wait before
	// to consider the VM starting operation failed.
	VmStartTimeout = 10

	// DirMode is the permission bits used for creating a directory
	DirMode = os.FileMode(0750) | os.ModeDir

	mkswapPath = "/sbin/mkswap"
	rwm        = "rwm"

	// When the Kata overhead threads (I/O, VMM, etc) are not
	// placed in the sandbox resource controller (A cgroup on Linux),
	// they are moved to a specific, unconstrained resource controller.
	// On Linux, assuming the cgroup mount point is at /sys/fs/cgroup/,
	// on a cgroup v1 system, the Kata overhead memory cgroup will be at
	// /sys/fs/cgroup/memory/kata_overhead/$CGPATH where $CGPATH is
	// defined by the orchestrator.
	resCtrlKataOverheadID = "/kata_overhead/"

	sandboxMountsDir = "sandbox-mounts"

	// Restricted permission for shared directory managed by virtiofs
	sharedDirMode = os.FileMode(0700) | os.ModeDir

	// hotplug factor indicates how much memory can be hotplugged relative to the amount of
	// RAM provided to the guest. This is a conservative heuristic based on needing 64 bytes per
	// 4KiB page of hotplugged memory.
	//
	// As an example: 12 GiB hotplugged -> 3 Mi pages -> 192 MiBytes overhead (3Mi x 64B).
	// This is approximately what should be free in a relatively unloaded 256 MiB guest (75% of available memory). So, 256 Mi x 48 => 12 Gi
	acpiMemoryHotplugFactor = 48
)

var (
	errSandboxNotRunning = errors.New("Sandbox not running")
)

// HypervisorPidKey is the context key for hypervisor pid
type HypervisorPidKey struct{}

// SandboxStatus describes a sandbox status.
type SandboxStatus struct {
	Annotations      map[string]string
	ID               string
	Hypervisor       HypervisorType
	ContainersStatus []ContainerStatus
	State            types.SandboxState
	HypervisorConfig HypervisorConfig
}

// SandboxStats describes a sandbox's stats
type SandboxStats struct {
	CgroupStats CgroupStats
	Cpus        int
}

type SandboxResourceSizing struct {
	// The number of CPUs required for the sandbox workload(s)
	WorkloadCPUs float32
	// The base number of CPUs for the VM that are assigned as overhead
	BaseCPUs float32
	// The amount of memory required for the sandbox workload(s)
	WorkloadMemMB uint32
	// The base amount of memory required for that VM that is assigned as overhead
	BaseMemMB uint32
}

// SandboxConfig is a Sandbox configuration.
type SandboxConfig struct {
	// Annotations keys must be unique strings and must be name-spaced
	Annotations map[string]string

	// Custom SELinux security policy to the container process inside the VM
	GuestSeLinuxLabel string

	HypervisorType HypervisorType

	ID string

	Hostname string

	// SandboxBindMounts - list of paths to mount into guest
	SandboxBindMounts []string

	// Experimental features enabled
	Experimental []exp.Feature

	// Containers describe the list of containers within a Sandbox.
	// This list can be empty and populated by adding containers
	// to the Sandbox a posteriori.
	// TODO: this should be a map to avoid duplicated containers
	Containers []ContainerConfig

	Volumes []types.Volume

	NetworkConfig NetworkConfig

	AgentConfig KataAgentConfig

	HypervisorConfig HypervisorConfig

	ShmSize uint64

	SandboxResources SandboxResourceSizing

	VfioMode config.VFIOModeType

	// StaticResourceMgmt indicates if the shim should rely on statically sizing the sandbox (VM)
	StaticResourceMgmt bool

	// SharePidNs sets all containers to share the same sandbox level pid namespace.
	SharePidNs bool
	// SystemdCgroup enables systemd cgroup support
	SystemdCgroup bool
	// SandboxCgroupOnly enables cgroup only at podlevel in the host
	SandboxCgroupOnly bool

	// DisableGuestSeccomp disable seccomp within the guest
	DisableGuestSeccomp bool

	// EnableVCPUsPinning controls whether each vCPU thread should be scheduled to a fixed CPU
	EnableVCPUsPinning bool

	// Create container timeout which, if provided, indicates the create container timeout
	// needed for the workload(s)
	CreateContainerTimeout uint64

	// ForceGuestPull enforces guest pull independent of snapshotter annotations.
	ForceGuestPull bool
}

// valid checks that the sandbox configuration is valid.
func (sandboxConfig *SandboxConfig) valid() bool {
	if sandboxConfig.ID == "" {
		return false
	}

	if _, err := NewHypervisor(sandboxConfig.HypervisorType); err != nil {
		sandboxConfig.HypervisorType = QemuHypervisor
	}

	// validate experimental features
	for _, f := range sandboxConfig.Experimental {
		if exp.Get(f.Name) == nil {
			return false
		}
	}
	return true
}

// Sandbox is composed of a set of containers and a runtime environment.
// A Sandbox can be created, deleted, started, paused, stopped, listed, entered, and restored.
type Sandbox struct {
	ctx        context.Context
	devManager api.DeviceManager
	factory    Factory
	hypervisor Hypervisor
	agent      agent
	store      persistapi.PersistDriver
	fsShare    FilesystemSharer

	swapDevices []*config.BlockDrive
	volumes     []types.Volume

	monitor         *monitor
	config          *SandboxConfig
	annotationsLock *sync.RWMutex
	wg              *sync.WaitGroup
	cw              *consoleWatcher

	sandboxController  resCtrl.ResourceController
	overheadController resCtrl.ResourceController

	containers map[string]*Container

	id string

	network Network

	state types.SandboxState

	sync.Mutex

	swapSizeBytes int64
	shmSize       uint64
	swapDeviceNum uint

	sharePidNs        bool
	seccompSupported  bool
	disableVMShutdown bool
	isVCPUsPinningOn  bool

	// hotplugNetworkConfigApplied prevents network config API being called
	// multiple times for hot-plugged network device when Sandbox has multiple
	// containers.
	hotplugNetworkConfigApplied bool
}

// ID returns the sandbox identifier string.
func (s *Sandbox) ID() string {
	return s.id
}

// Logger returns a logrus logger appropriate for logging Sandbox messages
func (s *Sandbox) Logger() *logrus.Entry {
	return virtLog.WithFields(logrus.Fields{
		"subsystem": "sandbox",
		"sandbox":   s.id,
	})
}

// Annotations returns any annotation that a user could have stored through the sandbox.
func (s *Sandbox) Annotations(key string) (string, error) {
	s.annotationsLock.RLock()
	defer s.annotationsLock.RUnlock()

	value, exist := s.config.Annotations[key]
	if !exist {
		return "", fmt.Errorf("Annotations key %s does not exist", key)
	}

	return value, nil
}

// SetAnnotations sets or adds an annotations
func (s *Sandbox) SetAnnotations(annotations map[string]string) error {
	s.annotationsLock.Lock()
	defer s.annotationsLock.Unlock()

	for k, v := range annotations {
		s.config.Annotations[k] = v
	}
	return nil
}

// GetAnnotations returns sandbox's annotations
func (s *Sandbox) GetAnnotations() map[string]string {
	s.annotationsLock.RLock()
	defer s.annotationsLock.RUnlock()

	return s.config.Annotations
}

// GetNetNs returns the network namespace of the current sandbox.
func (s *Sandbox) GetNetNs() string {
	return s.network.NetworkID()
}

// GetHypervisorPid returns the hypervisor's pid.
func (s *Sandbox) GetHypervisorPid() (int, error) {
	pids := s.hypervisor.GetPids()
	if len(pids) == 0 || pids[0] == 0 {
		return -1, fmt.Errorf("Invalid hypervisor PID: %+v", pids)
	}

	return pids[0], nil
}

// GetAllContainers returns all containers.
func (s *Sandbox) GetAllContainers() []VCContainer {
	ifa := make([]VCContainer, len(s.containers))

	i := 0
	for _, v := range s.containers {
		ifa[i] = v
		i++
	}

	return ifa
}

// GetContainer returns the container named by the containerID.
func (s *Sandbox) GetContainer(containerID string) VCContainer {
	if c, ok := s.containers[containerID]; ok {
		return c
	}
	return nil
}

// Release closes the agent connection.
func (s *Sandbox) Release(ctx context.Context) error {
	s.Logger().Info("release sandbox")
	if s.monitor != nil {
		s.monitor.stop()
	}
	s.fsShare.StopFileEventWatcher(ctx)
	s.hypervisor.Disconnect(ctx)
	return s.agent.disconnect(ctx)
}

// Status gets the status of the sandbox
func (s *Sandbox) Status() SandboxStatus {
	var contStatusList []ContainerStatus
	for _, c := range s.containers {
		rootfs := c.config.RootFs.Source
		if c.config.RootFs.Mounted {
			rootfs = c.config.RootFs.Target
		}

		contStatusList = append(contStatusList, ContainerStatus{
			ID:          c.id,
			State:       c.state,
			PID:         c.process.Pid,
			StartTime:   c.process.StartTime,
			RootFs:      rootfs,
			Annotations: c.config.Annotations,
		})
	}

	return SandboxStatus{
		ID:               s.id,
		State:            s.state,
		Hypervisor:       s.config.HypervisorType,
		HypervisorConfig: s.config.HypervisorConfig,
		ContainersStatus: contStatusList,
		Annotations:      s.config.Annotations,
	}
}

// Monitor returns a error channel for watcher to watch at
func (s *Sandbox) Monitor(ctx context.Context) (chan error, error) {
	if s.state.State != types.StateRunning {
		return nil, errSandboxNotRunning
	}

	s.Lock()
	if s.monitor == nil {
		s.monitor = newMonitor(s)
	}
	s.Unlock()

	return s.monitor.newWatcher(ctx)
}

// WaitProcess waits on a container process and return its exit code
func (s *Sandbox) WaitProcess(ctx context.Context, containerID, processID string) (int32, error) {
	if s.state.State != types.StateRunning {
		return 0, errSandboxNotRunning
	}

	c, err := s.findContainer(containerID)
	if err != nil {
		return 0, err
	}

	return c.wait(ctx, processID)
}

// SignalProcess sends a signal to a process of a container when all is false.
// When all is true, it sends the signal to all processes of a container.
func (s *Sandbox) SignalProcess(ctx context.Context, containerID, processID string, signal syscall.Signal, all bool) error {
	if s.state.State != types.StateRunning {
		return errSandboxNotRunning
	}

	c, err := s.findContainer(containerID)
	if err != nil {
		return err
	}

	return c.signalProcess(ctx, processID, signal, all)
}

// WinsizeProcess resizes the tty window of a process
func (s *Sandbox) WinsizeProcess(ctx context.Context, containerID, processID string, height, width uint32) error {
	if s.state.State != types.StateRunning {
		return errSandboxNotRunning
	}

	c, err := s.findContainer(containerID)
	if err != nil {
		return err
	}

	return c.winsizeProcess(ctx, processID, height, width)
}

// IOStream returns stdin writer, stdout reader and stderr reader of a process
func (s *Sandbox) IOStream(containerID, processID string) (io.WriteCloser, io.Reader, io.Reader, error) {
	if s.state.State != types.StateRunning {
		return nil, nil, nil, errSandboxNotRunning
	}

	c, err := s.findContainer(containerID)
	if err != nil {
		return nil, nil, nil, err
	}

	return c.ioStream(processID)
}

// IsGuestPullEnforced returns true if guest pull is forced through the sandbox configuration.
func (s *Sandbox) IsGuestPullForced() bool {
	if s.config == nil {
		return false
	}
	return s.config.ForceGuestPull
}

func createAssets(ctx context.Context, sandboxConfig *SandboxConfig) error {
	span, _ := katatrace.Trace(ctx, nil, "createAssets", sandboxTracingTags, map[string]string{"sandbox_id": sandboxConfig.ID})
	defer span.End()

	for _, name := range types.AssetTypes() {
		annotation, _, err := name.Annotations()
		if err != nil {
			return err
		}
		// For remote hypervisor donot check for Absolute Path incase of ImagePath, as it denotes the name of the image.
		if sandboxConfig.HypervisorType == RemoteHypervisor && annotation == annotations.ImagePath {
			value := sandboxConfig.Annotations[annotation]
			if value != "" {
				sandboxConfig.HypervisorConfig.ImagePath = value
			}
		} else {
			a, err := types.NewAsset(sandboxConfig.Annotations, name)
			if err != nil {
				return err
			}

			if err := sandboxConfig.HypervisorConfig.AddCustomAsset(a); err != nil {
				return err
			}
		}
	}

	_, imageErr := sandboxConfig.HypervisorConfig.assetPath(types.ImageAsset)
	_, initrdErr := sandboxConfig.HypervisorConfig.assetPath(types.InitrdAsset)

	if imageErr != nil && initrdErr != nil {
		return fmt.Errorf("%s and %s cannot be both set", types.ImageAsset, types.InitrdAsset)
	}

	return nil
}

func (s *Sandbox) getAndStoreGuestDetails(ctx context.Context) error {
	guestDetailRes, err := s.agent.getGuestDetails(ctx, &grpc.GuestDetailsRequest{
		MemBlockSize:    true,
		MemHotplugProbe: true,
	})
	if err != nil {
		return err
	}

	if guestDetailRes != nil {
		s.state.GuestMemoryBlockSizeMB = uint32(guestDetailRes.MemBlockSizeBytes >> 20)
		if guestDetailRes.AgentDetails != nil {
			s.seccompSupported = guestDetailRes.AgentDetails.SupportsSeccomp
		}
		s.state.GuestMemoryHotplugProbe = guestDetailRes.SupportMemHotplugProbe
	}

	return nil
}

// createSandbox creates a sandbox from a sandbox description, the containers list, the hypervisor
// and the agent passed through the Config structure.
// It will create and store the sandbox structure, and then ask the hypervisor
// to physically create that sandbox i.e. starts a VM for that sandbox to eventually
// be started.
func createSandbox(ctx context.Context, sandboxConfig SandboxConfig, factory Factory) (*Sandbox, error) {
	span, ctx := katatrace.Trace(ctx, nil, "createSandbox", sandboxTracingTags, map[string]string{"sandbox_id": sandboxConfig.ID})
	defer span.End()

	if err := createAssets(ctx, &sandboxConfig); err != nil {
		return nil, err
	}

	s, err := newSandbox(ctx, sandboxConfig, factory)
	if err != nil {
		return nil, err
	}

	if len(s.config.Experimental) != 0 {
		s.Logger().WithField("features", s.config.Experimental).Infof("Enable experimental features")
	}

	// Sandbox state has been loaded from storage.
	// If the Stae is not empty, this is a re-creation, i.e.
	// we don't need to talk to the guest's agent, but only
	// want to create the sandbox and its containers in memory.
	if s.state.State != "" {
		return s, nil
	}

	// The code below only gets called when initially creating a sandbox, not when restoring or
	// re-creating it. The above check for the sandbox state enforces that.

	if err := s.fsShare.Prepare(ctx); err != nil {
		return nil, err
	}

	if err := s.agent.createSandbox(ctx, s); err != nil {
		return nil, err
	}

	// Set sandbox state
	if err := s.setSandboxState(types.StateReady); err != nil {
		return nil, err
	}

	return s, nil
}

func newSandbox(ctx context.Context, sandboxConfig SandboxConfig, factory Factory) (sb *Sandbox, retErr error) {
	span, ctx := katatrace.Trace(ctx, nil, "newSandbox", sandboxTracingTags, map[string]string{"sandbox_id": sandboxConfig.ID})
	defer span.End()

	if !sandboxConfig.valid() {
		return nil, fmt.Errorf("Invalid sandbox configuration")
	}

	// create agent instance
	agent := getNewAgentFunc(ctx)()

	hypervisor, err := NewHypervisor(sandboxConfig.HypervisorType)
	if err != nil {
		return nil, err
	}

	network, err := NewNetwork(&sandboxConfig.NetworkConfig)
	if err != nil {
		return nil, err
	}

	s := &Sandbox{
		id:              sandboxConfig.ID,
		factory:         factory,
		hypervisor:      hypervisor,
		agent:           agent,
		config:          &sandboxConfig,
		volumes:         sandboxConfig.Volumes,
		containers:      map[string]*Container{},
		state:           types.SandboxState{BlockIndexMap: make(map[int]struct{})},
		annotationsLock: &sync.RWMutex{},
		wg:              &sync.WaitGroup{},
		shmSize:         sandboxConfig.ShmSize,
		sharePidNs:      sandboxConfig.SharePidNs,
		network:         network,
		ctx:             ctx,
		swapDeviceNum:   0,
		swapSizeBytes:   0,
		swapDevices:     []*config.BlockDrive{},
	}

	fsShare, err := NewFilesystemShare(s)
	if err != nil {
		return nil, err
	}
	s.fsShare = fsShare

	if s.store, err = persist.GetDriver(); err != nil || s.store == nil {
		return nil, fmt.Errorf("failed to get fs persist driver: %v", err)
	}
	defer func() {
		if retErr != nil {
			s.Logger().WithError(retErr).Error("Create new sandbox failed")
			s.store.Destroy(s.id)
		}
	}()

	sandboxConfig.HypervisorConfig.VMStorePath = s.store.RunVMStoragePath()
	sandboxConfig.HypervisorConfig.RunStorePath = s.store.RunStoragePath()

	spec := s.GetPatchedOCISpec()
	if spec != nil && spec.Process.SelinuxLabel != "" {
		sandboxConfig.HypervisorConfig.SELinuxProcessLabel = spec.Process.SelinuxLabel
	}

	s.devManager = deviceManager.NewDeviceManager(sandboxConfig.HypervisorConfig.BlockDeviceDriver,
		sandboxConfig.HypervisorConfig.EnableVhostUserStore,
		sandboxConfig.HypervisorConfig.VhostUserStorePath, sandboxConfig.HypervisorConfig.VhostUserDeviceReconnect, nil)

	// Create the sandbox resource controllers.
	if err := s.createResourceController(); err != nil {
		return nil, err
	}

	// Ignore the error. Restore can fail for a new sandbox
	if err := s.Restore(); err != nil {
		s.Logger().WithError(err).Debug("restore sandbox failed")
	}

	if err := validateHypervisorConfig(&sandboxConfig.HypervisorConfig); err != nil {
		return nil, err
	}

	// Start the event loop if not already started when fs sharing is not used
	if sandboxConfig.HypervisorConfig.SharedFS == config.NoSharedFS {
		// Start the StartFileEventWatcher method as a goroutine
		// to monitor the file events.
		go func() {
			if err := s.fsShare.StartFileEventWatcher(ctx); err != nil {
				s.Logger().WithError(err).Error("Failed to start file event watcher")
				return
			}
		}()

		// Stop the file event watcher on error
		defer func() {
			if retErr != nil {
				s.Logger().WithError(retErr).Error("Stopping File Event Watcher")
				s.fsShare.StopFileEventWatcher(ctx)
			}
		}()

	}

	setHypervisorConfigAnnotations(&sandboxConfig)

	coldPlugVFIO, err := s.coldOrHotPlugVFIO(&sandboxConfig)
	if err != nil {
		return nil, err
	}

	// store doesn't require hypervisor to be stored immediately
	if err = s.hypervisor.CreateVM(ctx, s.id, s.network, &sandboxConfig.HypervisorConfig); err != nil {
		return nil, err
	}

	if s.disableVMShutdown, err = s.agent.init(ctx, s, sandboxConfig.AgentConfig); err != nil {
		return nil, err
	}

	if !coldPlugVFIO {
		return s, nil
	}

	for _, dev := range sandboxConfig.HypervisorConfig.VFIODevices {
		s.Logger().Info("cold-plug device: ", dev)
		_, err := s.AddDevice(ctx, dev)
		if err != nil {
			s.Logger().WithError(err).Debug("Cannot cold-plug add device")
			return nil, err
		}
	}
	return s, nil
}

func setHypervisorConfigAnnotations(sandboxConfig *SandboxConfig) {
	if len(sandboxConfig.Containers) > 0 {
		// These values are required by remote hypervisor
		for _, a := range []string{cri.SandboxName, crio.SandboxName} {
			if value, ok := sandboxConfig.Containers[0].Annotations[a]; ok {
				sandboxConfig.HypervisorConfig.SandboxName = value
			}
		}

		for _, a := range []string{cri.SandboxNamespace, crio.Namespace} {
			if value, ok := sandboxConfig.Containers[0].Annotations[a]; ok {
				sandboxConfig.HypervisorConfig.SandboxNamespace = value
			}
		}
	}
}

func (s *Sandbox) coldOrHotPlugVFIO(sandboxConfig *SandboxConfig) (bool, error) {
	// If we have a confidential guest we need to cold-plug the PCIe VFIO devices
	// until we have TDISP/IDE PCIe support.
	coldPlugVFIO := (sandboxConfig.HypervisorConfig.ColdPlugVFIO != config.NoPort)
	// Aggregate all the containner devices for hot-plug and use them to dedcue
	// the correct amount of ports to reserve for the hypervisor.
	hotPlugVFIO := (sandboxConfig.HypervisorConfig.HotPlugVFIO != config.NoPort)

	//modeIsGK := (sandboxConfig.VfioMode == config.VFIOModeGuestKernel)
	// modeIsVFIO is needed at the container level not the sandbox level.
	// modeIsVFIO := (sandboxConfig.VfioMode == config.VFIOModeVFIO)

	var vfioDevices []config.DeviceInfo
	// vhost-user-block device is a PCIe device in Virt, keep track of it
	// for correct number of PCIe root ports.
	var vhostUserBlkDevices []config.DeviceInfo

	for cnt, container := range sandboxConfig.Containers {
		for dev, device := range container.DeviceInfos {
			if deviceManager.IsVhostUserBlk(device) {
				vhostUserBlkDevices = append(vhostUserBlkDevices, device)
				continue
			}
			isVFIODevice := deviceManager.IsVFIODevice(device.ContainerPath)
			if hotPlugVFIO && isVFIODevice {
				device.ColdPlug = false
				device.Port = sandboxConfig.HypervisorConfig.HotPlugVFIO
				vfioDevices = append(vfioDevices, device)
				sandboxConfig.Containers[cnt].DeviceInfos[dev].Port = sandboxConfig.HypervisorConfig.HotPlugVFIO
				continue
			}
			if coldPlugVFIO && isVFIODevice {
				device.ColdPlug = true
				device.Port = sandboxConfig.HypervisorConfig.ColdPlugVFIO
				vfioDevices = append(vfioDevices, device)
				sandboxConfig.Containers[cnt].DeviceInfos[dev].Port = sandboxConfig.HypervisorConfig.ColdPlugVFIO
				continue
			}
		}
	}

	sandboxConfig.HypervisorConfig.VFIODevices = vfioDevices
	sandboxConfig.HypervisorConfig.VhostUserBlkDevices = vhostUserBlkDevices

	return coldPlugVFIO, nil
}

func (s *Sandbox) createResourceController() error {
	var err error
	cgroupPath := ""

	// Do not change current cgroup configuration.
	// Create a spec without constraints
	resources := specs.LinuxResources{}

	if s.config == nil {
		return fmt.Errorf("Could not create %s resource controller manager: empty sandbox configuration", s.sandboxController)
	}

	spec := s.GetPatchedOCISpec()
	if spec != nil && spec.Linux != nil {
		cgroupPath = spec.Linux.CgroupsPath

		// Kata relies on the resource controller (cgroups on Linux) parent created and configured by the
		// container engine by default. The exception is for devices whitelist as well as sandbox-level CPUSet.
		// For the sandbox controllers we create and manage, rename the base of the controller ID to
		// include "kata_"
		if !resCtrl.IsSystemdCgroup(cgroupPath) { // don't add prefix when cgroups are managed by systemd
			cgroupPath, err = resCtrl.RenameCgroupPath(cgroupPath)
			if err != nil {
				return err
			}
		}

		if spec.Linux.Resources != nil {
			resources.Devices = spec.Linux.Resources.Devices

			intptr := func(i int64) *int64 { return &i }
			// Determine if device /dev/null and /dev/urandom exist, and add if they don't
			nullDeviceExist := false
			urandomDeviceExist := false
			ptmxDeviceExist := false
			for _, device := range resources.Devices {
				if device.Type == "c" && device.Major == intptr(1) && device.Minor == intptr(3) {
					nullDeviceExist = true
				}

				if device.Type == "c" && device.Major == intptr(1) && device.Minor == intptr(9) {
					urandomDeviceExist = true
				}

				if device.Type == "c" && device.Major == intptr(5) && device.Minor == intptr(2) {
					ptmxDeviceExist = true
				}
			}

			if !nullDeviceExist {
				// "/dev/null"
				resources.Devices = append(resources.Devices, []specs.LinuxDeviceCgroup{
					{Type: "c", Major: intptr(1), Minor: intptr(3), Access: rwm, Allow: true},
				}...)
			}
			if !urandomDeviceExist {
				// "/dev/urandom"
				resources.Devices = append(resources.Devices, []specs.LinuxDeviceCgroup{
					{Type: "c", Major: intptr(1), Minor: intptr(9), Access: rwm, Allow: true},
				}...)
			}

			// If the hypervisor debug console is enabled and
			// sandbox_cgroup_only are configured, then the vmm needs access to
			// /dev/ptmx.  Add this to the device allowlist if it is not
			// already present in the config.
			if s.config.HypervisorConfig.Debug && s.config.SandboxCgroupOnly && !ptmxDeviceExist {
				// "/dev/ptmx"
				resources.Devices = append(resources.Devices, []specs.LinuxDeviceCgroup{
					{Type: "c", Major: intptr(5), Minor: intptr(2), Access: rwm, Allow: true},
				}...)

			}

			if spec.Linux.Resources.CPU != nil {
				resources.CPU = &specs.LinuxCPU{
					Cpus: spec.Linux.Resources.CPU.Cpus,
				}
			}
		}

		//TODO: in Docker or Podman use case, it is reasonable to set a constraint. Need to add a flag
		// to allow users to configure Kata to constrain CPUs and Memory in this alternative
		// scenario. See https://github.com/kata-containers/runtime/issues/2811
	}

	if s.devManager != nil {
		for _, d := range s.devManager.GetAllDevices() {
			dev, err := resCtrl.DeviceToLinuxDevice(d.GetHostPath())
			if err != nil {
				s.Logger().WithError(err).WithField("device", d.GetHostPath()).Warn("Could not add device to sandbox resources")
				continue
			}
			resources.Devices = append(resources.Devices, dev)
		}
	}

	// Create the sandbox resource controller (cgroups on Linux).
	// Depending on the SandboxCgroupOnly value, this cgroup
	// will either hold all the pod threads (SandboxCgroupOnly is true)
	// or only the virtual CPU ones (SandboxCgroupOnly is false).
	s.sandboxController, err = resCtrl.NewSandboxResourceController(cgroupPath, &resources, s.config.SandboxCgroupOnly)
	if err != nil {
		return fmt.Errorf("Could not create the sandbox resource controller %v", err)
	}

	// Now that the sandbox resource controller is created, we can set the state controller paths.
	s.state.SandboxCgroupPath = s.sandboxController.ID()
	s.state.OverheadCgroupPath = ""

	if s.config.SandboxCgroupOnly {
		s.overheadController = nil
	} else {
		// The shim configuration is requesting that we do not put all threads
		// into the sandbox resource controller.
		// We're creating an overhead controller, with no constraints. Everything but
		// the vCPU threads will eventually make it there.
		overheadController, err := resCtrl.NewResourceController(fmt.Sprintf("%s%s", resCtrlKataOverheadID, s.id), &specs.LinuxResources{})
		// TODO: support systemd cgroups overhead cgroup
		// https://github.com/kata-containers/kata-containers/issues/2963
		if err != nil {
			return err
		}
		s.overheadController = overheadController
		s.state.OverheadCgroupPath = s.overheadController.ID()
	}

	return nil
}

// storeSandbox stores a sandbox config.
func (s *Sandbox) storeSandbox(ctx context.Context) error {
	span, _ := katatrace.Trace(ctx, s.Logger(), "storeSandbox", sandboxTracingTags, map[string]string{"sandbox_id": s.id})
	defer span.End()

	// flush data to storage
	if err := s.Save(); err != nil {
		return err
	}
	return nil
}

func rwLockSandbox(sandboxID string) (func() error, error) {
	store, err := persist.GetDriver()
	if err != nil {
		return nil, fmt.Errorf("failed to get fs persist driver: %v", err)
	}

	return store.Lock(sandboxID, true)
}

// findContainer returns a container from the containers list held by the
// sandbox structure, based on a container ID.
func (s *Sandbox) findContainer(containerID string) (*Container, error) {
	if s == nil {
		return nil, types.ErrNeedSandbox
	}

	if containerID == "" {
		return nil, types.ErrNeedContainerID
	}

	if c, ok := s.containers[containerID]; ok {
		return c, nil
	}

	return nil, errors.Wrapf(types.ErrNoSuchContainer, "Could not find the container %q from the sandbox %q containers list",
		containerID, s.id)
}

// removeContainer removes a container from the containers list held by the
// sandbox structure, based on a container ID.
func (s *Sandbox) removeContainer(containerID string) error {
	if s == nil {
		return types.ErrNeedSandbox
	}

	if containerID == "" {
		return types.ErrNeedContainerID
	}

	if _, ok := s.containers[containerID]; !ok {
		return errors.Wrapf(types.ErrNoSuchContainer, "Could not remove the container %q from the sandbox %q containers list",
			containerID, s.id)
	}

	delete(s.containers, containerID)

	return nil
}

// Delete deletes an already created sandbox.
// The VM in which the sandbox is running will be shut down.
func (s *Sandbox) Delete(ctx context.Context) error {
	if s.state.State != types.StateReady &&
		s.state.State != types.StatePaused &&
		s.state.State != types.StateStopped {
		return fmt.Errorf("Sandbox not ready, paused or stopped, impossible to delete")
	}

	for _, c := range s.containers {
		if err := c.delete(ctx); err != nil {
			s.Logger().WithError(err).WithField("container`", c.id).Debug("failed to delete container")
		}
	}

	if err := s.resourceControllerDelete(); err != nil {
		s.Logger().WithError(err).Errorf("failed to cleanup the %s resource controllers", s.sandboxController)
	}

	if s.monitor != nil {
		s.monitor.stop()
	}

	if err := s.hypervisor.Cleanup(ctx); err != nil {
		s.Logger().WithError(err).Error("failed to Cleanup hypervisor")
	}

	if err := s.fsShare.Cleanup(ctx); err != nil {
		s.Logger().WithError(err).Error("failed to cleanup share files")
	}

	return s.store.Destroy(s.id)
}

func (s *Sandbox) createNetwork(ctx context.Context) error {
	if s.config.NetworkConfig.DisableNewNetwork ||
		s.config.NetworkConfig.NetworkID == "" {
		return nil
	}

	// docker container needs the hypervisor process ID to find out the container netns,
	// which means that the hypervisor has to support network device hotplug so that docker
	// can use the prestart hooks to set up container netns.
	caps := s.hypervisor.Capabilities(ctx)
	if !caps.IsNetworkDeviceHotplugSupported() {
		spec := s.GetPatchedOCISpec()
		if utils.IsDockerContainer(spec) {
			return errors.New("docker container needs network device hotplug but the configured hypervisor does not support it")
		}
	}

	span, ctx := katatrace.Trace(ctx, s.Logger(), "createNetwork", sandboxTracingTags, map[string]string{"sandbox_id": s.id})
	defer span.End()
	katatrace.AddTags(span, "network", s.network, "NetworkConfig", s.config.NetworkConfig)

	// In case there is a factory, network interfaces are hotplugged
	// after the vm is started.
	if s.factory != nil {
		return nil
	}

	// Add all the networking endpoints.
	if _, err := s.network.AddEndpoints(ctx, s, nil, false); err != nil {
		return err
	}

	return nil
}

func (s *Sandbox) postCreatedNetwork(ctx context.Context) error {
	if s.factory != nil {
		return nil
	}

	if s.network.Endpoints() == nil {
		return nil
	}

	for _, endpoint := range s.network.Endpoints() {
		netPair := endpoint.NetworkPair()
		if netPair == nil {
			continue
		}
		if netPair.VhostFds != nil {
			for _, VhostFd := range netPair.VhostFds {
				VhostFd.Close()
			}
		}
	}

	return nil
}

func (s *Sandbox) removeNetwork(ctx context.Context) error {
	span, ctx := katatrace.Trace(ctx, s.Logger(), "removeNetwork", sandboxTracingTags, map[string]string{"sandbox_id": s.id})
	defer span.End()

	return s.network.RemoveEndpoints(ctx, s, nil, false)
}

func (s *Sandbox) generateNetInfo(inf *pbTypes.Interface) (NetworkInfo, error) {
	hw, err := net.ParseMAC(inf.HwAddr)
	if err != nil {
		return NetworkInfo{}, err
	}

	var addrs []netlink.Addr
	for _, addr := range inf.IPAddresses {
		netlinkAddrStr := fmt.Sprintf("%s/%s", addr.Address, addr.Mask)
		netlinkAddr, err := netlink.ParseAddr(netlinkAddrStr)
		if err != nil {
			return NetworkInfo{}, fmt.Errorf("could not parse %q: %v", netlinkAddrStr, err)
		}

		addrs = append(addrs, *netlinkAddr)
	}

	return NetworkInfo{
		Iface: NetlinkIface{
			LinkAttrs: netlink.LinkAttrs{
				Name:         inf.Name,
				HardwareAddr: hw,
				MTU:          int(inf.Mtu),
			},
			Type: inf.Type,
		},
		Addrs: addrs,
	}, nil
}

// AddInterface adds new nic to the sandbox.
func (s *Sandbox) AddInterface(ctx context.Context, inf *pbTypes.Interface) (*pbTypes.Interface, error) {
	netInfo, err := s.generateNetInfo(inf)
	if err != nil {
		return nil, err
	}

	endpoints, err := s.network.AddEndpoints(ctx, s, []NetworkInfo{netInfo}, true)
	if err != nil {
		return nil, err
	}

	defer func() {
		if err != nil {
			eps := s.network.Endpoints()
			// The newly added endpoint is last.
			added_ep := eps[len(eps)-1]
			if errDetach := s.network.RemoveEndpoints(ctx, s, []Endpoint{added_ep}, true); err != nil {
				s.Logger().WithField("endpoint-type", added_ep.Type()).WithError(errDetach).Error("rollback hot attaching endpoint failed")
			}
		}
	}()

	// Add network for vm
	inf.DevicePath = endpoints[0].PciPath().String()
	result, err := s.agent.updateInterface(ctx, inf)
	if err != nil {
		return nil, err
	}

	// Update the sandbox storage
	if err = s.Save(); err != nil {
		return nil, err
	}

	return result, nil
}

// RemoveInterface removes a nic of the sandbox.
func (s *Sandbox) RemoveInterface(ctx context.Context, inf *pbTypes.Interface) (*pbTypes.Interface, error) {
	for _, endpoint := range s.network.Endpoints() {
		if endpoint.HardwareAddr() == inf.HwAddr {
			s.Logger().WithField("endpoint-type", endpoint.Type()).Info("Hot detaching endpoint")
			if err := s.network.RemoveEndpoints(ctx, s, []Endpoint{endpoint}, true); err != nil {
				return inf, err
			}

			if err := s.Save(); err != nil {
				return inf, err
			}

			break
		}
	}
	return nil, nil
}

// ListInterfaces lists all nics and their configurations in the sandbox.
func (s *Sandbox) ListInterfaces(ctx context.Context) ([]*pbTypes.Interface, error) {
	return s.agent.listInterfaces(ctx)
}

// UpdateRoutes updates the sandbox route table (e.g. for portmapping support).
func (s *Sandbox) UpdateRoutes(ctx context.Context, routes []*pbTypes.Route) ([]*pbTypes.Route, error) {
	return s.agent.updateRoutes(ctx, routes)
}

// ListRoutes lists all routes and their configurations in the sandbox.
func (s *Sandbox) ListRoutes(ctx context.Context) ([]*pbTypes.Route, error) {
	return s.agent.listRoutes(ctx)
}

const (
	// unix socket type of console
	consoleProtoUnix = "unix"

	// pty type of console.
	consoleProtoPty = "pty"
)

// console watcher is designed to monitor guest console output.
type consoleWatcher struct {
	conn       net.Conn
	ptyConsole *os.File
	proto      string
	consoleURL string
}

func newConsoleWatcher(ctx context.Context, s *Sandbox) (*consoleWatcher, error) {
	var (
		err error
		cw  consoleWatcher
	)

	cw.proto, cw.consoleURL, err = s.hypervisor.GetVMConsole(ctx, s.id)
	if err != nil {
		return nil, err
	}

	return &cw, nil
}

// start the console watcher
func (cw *consoleWatcher) start(s *Sandbox) (err error) {
	if cw.consoleWatched() {
		return fmt.Errorf("console watcher has already watched for sandbox %s", s.id)
	}

	var scanner *bufio.Scanner

	switch cw.proto {
	case consoleProtoUnix:
		cw.conn, err = net.Dial("unix", cw.consoleURL)
		if err != nil {
			return err
		}
		scanner = bufio.NewScanner(cw.conn)
	case consoleProtoPty:
		// read-only
		cw.ptyConsole, _ = os.Open(cw.consoleURL)
		scanner = bufio.NewScanner(cw.ptyConsole)
	default:
		return fmt.Errorf("unknown console proto %s", cw.proto)
	}

	go func() {
		for scanner.Scan() {
			text := scanner.Text()
			if text != "" {
				s.Logger().WithFields(logrus.Fields{
					"console-protocol": cw.proto,
					"console-url":      cw.consoleURL,
					"sandbox":          s.id,
					"vmconsole":        text,
				}).Debug("reading guest console")
			}
		}

		if err := scanner.Err(); err != nil {
			s.Logger().WithError(err).WithFields(logrus.Fields{
				"console-protocol": cw.proto,
				"console-url":      cw.consoleURL,
				"sandbox":          s.id,
			}).Error("Failed to read guest console logs")
		} else { // The error is `nil` in case of io.EOF
			s.Logger().Info("console watcher quits")
		}
	}()

	return nil
}

// Check if the console watcher has already watched the vm console.
func (cw *consoleWatcher) consoleWatched() bool {
	return cw.conn != nil || cw.ptyConsole != nil
}

// stop the console watcher.
func (cw *consoleWatcher) stop() {
	if cw.conn != nil {
		cw.conn.Close()
		cw.conn = nil
	}

	if cw.ptyConsole != nil {
		cw.ptyConsole.Close()
		cw.ptyConsole = nil
	}
}

func (s *Sandbox) addSwap(ctx context.Context, swapID string, size int64) (*config.BlockDrive, error) {
	swapFile := filepath.Join(getSandboxPath(s.id), swapID)

	swapFD, err := os.OpenFile(swapFile, os.O_CREATE, 0600)
	if err != nil {
		err = fmt.Errorf("creat swapfile %s fail %s", swapFile, err.Error())
		s.Logger().WithError(err).Error("addSwap")
		return nil, err
	}
	swapFD.Close()
	defer func() {
		if err != nil {
			os.Remove(swapFile)
		}
	}()

	// Check the size
	pagesize := os.Getpagesize()
	// mkswap refuses areas smaller than 10 pages.
	size = int64(math.Max(float64(size), float64(pagesize*10)))
	// Swapfile need a page to store the metadata
	size += int64(pagesize)

	err = os.Truncate(swapFile, size)
	if err != nil {
		err = fmt.Errorf("truncate swapfile %s fail %s", swapFile, err.Error())
		s.Logger().WithError(err).Error("addSwap")
		return nil, err
	}

	var outbuf, errbuf bytes.Buffer
	cmd := exec.CommandContext(ctx, mkswapPath, swapFile)
	cmd.Stdout = &outbuf
	cmd.Stderr = &errbuf
	err = cmd.Run()
	if err != nil {
		err = fmt.Errorf("mkswap swapfile %s fail %s stdout %s stderr %s", swapFile, err.Error(), outbuf.String(), errbuf.String())
		s.Logger().WithError(err).Error("addSwap")
		return nil, err
	}

	blockDevice := &config.BlockDrive{
		File:   swapFile,
		Format: "raw",
		ID:     swapID,
		Swap:   true,
	}
	_, err = s.hypervisor.HotplugAddDevice(ctx, blockDevice, BlockDev)
	if err != nil {
		err = fmt.Errorf("add swapfile %s device to VM fail %s", swapFile, err.Error())
		s.Logger().WithError(err).Error("addSwap")
		return nil, err
	}
	defer func() {
		if err != nil {
			_, e := s.hypervisor.HotplugRemoveDevice(ctx, blockDevice, BlockDev)
			if e != nil {
				s.Logger().Errorf("remove swapfile %s to VM fail %s", swapFile, e.Error())
			}
		}
	}()

	err = s.agent.addSwap(ctx, blockDevice.PCIPath)
	if err != nil {
		err = fmt.Errorf("agent add swapfile %s PCIPath %+v to VM fail %s", swapFile, blockDevice.PCIPath, err.Error())
		s.Logger().WithError(err).Error("addSwap")
		return nil, err
	}

	s.Logger().Infof("add swapfile %s size %d PCIPath %+v to VM success", swapFile, size, blockDevice.PCIPath)

	return blockDevice, nil
}

func (s *Sandbox) removeSwap(ctx context.Context, blockDevice *config.BlockDrive) error {
	err := os.Remove(blockDevice.File)
	if err != nil {
		err = fmt.Errorf("remove swapfile %s fail %s", blockDevice.File, err.Error())
		s.Logger().WithError(err).Error("removeSwap")
	} else {
		s.Logger().Infof("remove swapfile %s success", blockDevice.File)
	}
	return err
}

func (s *Sandbox) setupSwap(ctx context.Context, sizeBytes int64) error {
	if sizeBytes > s.swapSizeBytes {
		dev, err := s.addSwap(ctx, fmt.Sprintf("swap%d", s.swapDeviceNum), sizeBytes-s.swapSizeBytes)
		if err != nil {
			return err
		}

		s.swapDeviceNum += 1
		s.swapSizeBytes = sizeBytes
		s.swapDevices = append(s.swapDevices, dev)
	}

	return nil
}

func (s *Sandbox) cleanSwap(ctx context.Context) {
	for _, dev := range s.swapDevices {
		err := s.removeSwap(ctx, dev)
		if err != nil {
			s.Logger().Warnf("remove swap device %+v got error %s", dev, err)
		}
	}
}

func (s *Sandbox) runPrestartHooks(ctx context.Context, prestartHookFunc func(context.Context) error) error {
	hid, _ := s.GetHypervisorPid()
	// Ignore errors here as hypervisor might not have been started yet, likely in FC case.
	if hid > 0 {
		s.Logger().Infof("sandbox %s hypervisor pid is %v", s.id, hid)
		ctx = context.WithValue(ctx, HypervisorPidKey{}, hid)
	}

	if err := prestartHookFunc(ctx); err != nil {
		s.Logger().Errorf("fail to run prestartHook for sandbox %s: %s", s.id, err)
		return err
	}

	return nil
}

// startVM starts the VM.
func (s *Sandbox) startVM(ctx context.Context, prestartHookFunc func(context.Context) error) (err error) {
	span, ctx := katatrace.Trace(ctx, s.Logger(), "startVM", sandboxTracingTags, map[string]string{"sandbox_id": s.id})
	defer span.End()

	s.Logger().Info("Starting VM")

	if s.config.HypervisorConfig.Debug {
		// create console watcher
		consoleWatcher, err := newConsoleWatcher(ctx, s)
		if err != nil {
			return err
		}
		s.cw = consoleWatcher
	}

	defer func() {
		if err != nil {
			// Log error, otherwise nobody might see it - StopVM could kill this process.
			s.Logger().WithError(err).Error("Cannot start VM")
			s.hypervisor.StopVM(ctx, false)
		}
	}()

	caps := s.hypervisor.Capabilities(ctx)
	// If the hypervisor does not support device hotplug, run prestart hooks
	// before spawning the VM so that it is possible to let the hooks set up
	// netns and thus network devices are set up statically.
	if !caps.IsNetworkDeviceHotplugSupported() && prestartHookFunc != nil {
		err = s.runPrestartHooks(ctx, prestartHookFunc)
		if err != nil {
			return err
		}
	}

	if err := s.network.Run(ctx, func() error {
		if s.factory != nil {
			vm, err := s.factory.GetVM(ctx, VMConfig{
				HypervisorType:   s.config.HypervisorType,
				HypervisorConfig: s.config.HypervisorConfig,
				AgentConfig:      s.config.AgentConfig,
			})
			if err != nil {
				return err
			}

			return vm.assignSandbox(s)
		}

		return s.hypervisor.StartVM(ctx, VmStartTimeout)
	}); err != nil {
		return err
	}

	if caps.IsNetworkDeviceHotplugSupported() && prestartHookFunc != nil {
		err = s.runPrestartHooks(ctx, prestartHookFunc)
		if err != nil {
			return err
		}
	}

	// 1. Do not scan the netns if we want no network for the vmm
	// 2. Do not scan the netns if the vmm does not support device hotplug, in which case
	//    the network is already set up statically
	// 3. In case of vm factory, scan the netns to hotplug interfaces after vm is started.
	// 4. In case of prestartHookFunc, network config might have been changed. We need to
	//    rescan and handle the change.
	if !s.config.NetworkConfig.DisableNewNetwork &&
		caps.IsNetworkDeviceHotplugSupported() &&
		(s.factory != nil || prestartHookFunc != nil) {
		if _, err := s.network.AddEndpoints(ctx, s, nil, true); err != nil {
			return err
		}
	}

	s.Logger().Info("VM started")

	if s.cw != nil {
		s.Logger().Debug("console watcher starts")
		if err := s.cw.start(s); err != nil {
			s.cw.stop()
			return err
		}
	}

	// Once the hypervisor is done starting the sandbox,
	// we want to guarantee that it is manageable.
	// For that we need to ask the agent to start the
	// sandbox inside the VM.
	if err := s.agent.startSandbox(ctx, s); err != nil {
		return err
	}

	s.Logger().Info("Agent started in the sandbox")

	defer func() {
		if err != nil {
			if e := s.agent.stopSandbox(ctx, s); e != nil {
				s.Logger().WithError(e).WithField("sandboxid", s.id).Warning("Agent did not stop sandbox")
			}
		}
	}()

	return nil
}

// stopVM: stop the sandbox's VM
func (s *Sandbox) stopVM(ctx context.Context) error {
	span, ctx := katatrace.Trace(ctx, s.Logger(), "stopVM", sandboxTracingTags, map[string]string{"sandbox_id": s.id})
	defer span.End()

	s.Logger().Info("Stopping sandbox in the VM")
	if err := s.agent.stopSandbox(ctx, s); err != nil {
		s.Logger().WithError(err).WithField("sandboxid", s.id).Warning("Agent did not stop sandbox")
	}

	s.Logger().Info("Stopping VM")

	return s.hypervisor.StopVM(ctx, s.disableVMShutdown)
}

func (s *Sandbox) addContainer(c *Container) error {
	if _, ok := s.containers[c.id]; ok {
		return fmt.Errorf("Duplicated container: %s", c.id)
	}
	s.containers[c.id] = c

	return nil
}

// CreateContainer creates a new container in the sandbox
// This should be called only when the sandbox is already created.
// It will add new container config to sandbox.config.Containers
func (s *Sandbox) CreateContainer(ctx context.Context, contConfig ContainerConfig) (VCContainer, error) {
	// Update sandbox config to include the new container's config
	s.config.Containers = append(s.config.Containers, contConfig)

	var err error

	defer func() {
		if err != nil {
			if len(s.config.Containers) > 0 {
				// delete container config
				s.config.Containers = s.config.Containers[:len(s.config.Containers)-1]
			}
		}
	}()

	// Create the container object, add devices to the sandbox's device-manager:
	c, err := newContainer(ctx, s, &s.config.Containers[len(s.config.Containers)-1])
	if err != nil {
		return nil, err
	}
	// create and start the container
	if err = c.create(ctx); err != nil {
		return nil, err
	}

	// Add the container to the containers list in the sandbox.
	if err = s.addContainer(c); err != nil {
		return nil, err
	}

	defer func() {
		// Rollback if error happens.
		if err != nil {
			logger := s.Logger().WithFields(logrus.Fields{"container": c.id, "sandbox": s.id, "rollback": true})
			logger.WithError(err).Error("Cleaning up partially created container")

			if errStop := c.stop(ctx, true); errStop != nil {
				logger.WithError(errStop).Error("Could not stop container")
			}

			logger.Debug("Removing stopped container from sandbox store")
			s.removeContainer(c.id)
		}
	}()

	// Sandbox is responsible to update VM resources needed by Containers
	// Update resources after having added containers to the sandbox, since
	// container status is requiered to know if more resources should be added.
	if err = s.updateResources(ctx); err != nil {
		return nil, err
	}

	if err = s.resourceControllerUpdate(ctx); err != nil {
		return nil, err
	}

	if err = s.checkVCPUsPinning(ctx); err != nil {
		return nil, err
	}

	if err = s.storeSandbox(ctx); err != nil {
		return nil, err
	}

	return c, nil
}

// StartContainer starts a container in the sandbox
func (s *Sandbox) StartContainer(ctx context.Context, containerID string) (VCContainer, error) {
	// Fetch the container.
	c, err := s.findContainer(containerID)
	if err != nil {
		return nil, err
	}

	// Start it.
	if err = c.start(ctx); err != nil {
		return nil, err
	}

	if err = s.storeSandbox(ctx); err != nil {
		return nil, err
	}

	s.Logger().WithField("container", containerID).Info("Container is started")

	// Update sandbox resources in case a stopped container
	// is started
	if err = s.updateResources(ctx); err != nil {
		return nil, err
	}

	if err = s.checkVCPUsPinning(ctx); err != nil {
		return nil, err
	}

	return c, nil
}

// StopContainer stops a container in the sandbox
func (s *Sandbox) StopContainer(ctx context.Context, containerID string, force bool) (VCContainer, error) {
	// Fetch the container.
	c, err := s.findContainer(containerID)
	if err != nil {
		return nil, err
	}

	// Stop it.
	if err := c.stop(ctx, force); err != nil {
		return nil, err
	}

	if err = s.storeSandbox(ctx); err != nil {
		return nil, err
	}
	return c, nil
}

// KillContainer signals a container in the sandbox
func (s *Sandbox) KillContainer(ctx context.Context, containerID string, signal syscall.Signal, all bool) error {
	// Fetch the container.
	c, err := s.findContainer(containerID)
	if err != nil {
		return err
	}

	// Send a signal to the process.
	err = c.kill(ctx, signal, all)

	// SIGKILL should never fail otherwise it is
	// impossible to clean things up.
	if signal == syscall.SIGKILL {
		return nil
	}

	return err
}

// DeleteContainer deletes a container from the sandbox
func (s *Sandbox) DeleteContainer(ctx context.Context, containerID string) (VCContainer, error) {
	if containerID == "" {
		return nil, types.ErrNeedContainerID
	}

	// Fetch the container.
	c, err := s.findContainer(containerID)
	if err != nil {
		return nil, err
	}

	// Delete it.
	if err = c.delete(ctx); err != nil {
		return nil, err
	}

	// Update sandbox config
	for idx, contConfig := range s.config.Containers {
		if contConfig.ID == containerID {
			s.config.Containers = append(s.config.Containers[:idx], s.config.Containers[idx+1:]...)
			break
		}
	}

	// update the sandbox resource controller
	if err = s.resourceControllerUpdate(ctx); err != nil {
		return nil, err
	}

	if err = s.checkVCPUsPinning(ctx); err != nil {
		return nil, err
	}

	if err = s.storeSandbox(ctx); err != nil {
		return nil, err
	}
	return c, nil
}

// StatusContainer gets the status of a container
func (s *Sandbox) StatusContainer(containerID string) (ContainerStatus, error) {
	if containerID == "" {
		return ContainerStatus{}, types.ErrNeedContainerID
	}

	if c, ok := s.containers[containerID]; ok {
		rootfs := c.config.RootFs.Source
		if c.config.RootFs.Mounted {
			rootfs = c.config.RootFs.Target
		}

		return ContainerStatus{
			ID:          c.id,
			State:       c.state,
			PID:         c.process.Pid,
			StartTime:   c.process.StartTime,
			RootFs:      rootfs,
			Annotations: c.config.Annotations,
		}, nil
	}

	return ContainerStatus{}, types.ErrNoSuchContainer
}

// EnterContainer is the virtcontainers container command execution entry point.
// EnterContainer enters an already running container and runs a given command.
func (s *Sandbox) EnterContainer(ctx context.Context, containerID string, cmd types.Cmd) (VCContainer, *Process, error) {
	// Fetch the container.
	c, err := s.findContainer(containerID)
	if err != nil {
		return nil, nil, err
	}

	// Enter it.
	process, err := c.enter(ctx, cmd)
	if err != nil {
		return nil, nil, err
	}

	return c, process, nil
}

// UpdateContainer update a running container.
func (s *Sandbox) UpdateContainer(ctx context.Context, containerID string, resources specs.LinuxResources) error {
	// Fetch the container.
	c, err := s.findContainer(containerID)
	if err != nil {
		return err
	}

	if err = c.update(ctx, resources); err != nil {
		return err
	}

	if err := s.resourceControllerUpdate(ctx); err != nil {
		return err
	}

	if err = s.checkVCPUsPinning(ctx); err != nil {
		return err
	}

	if err = s.storeSandbox(ctx); err != nil {
		return err
	}
	return nil
}

// StatsContainer return the stats of a running container
func (s *Sandbox) StatsContainer(ctx context.Context, containerID string) (ContainerStats, error) {
	// Fetch the container.
	c, err := s.findContainer(containerID)
	if err != nil {
		return ContainerStats{}, err
	}

	stats, err := c.stats(ctx)
	if err != nil {
		return ContainerStats{}, err
	}
	return *stats, nil
}

// Stats returns the stats of a running sandbox
func (s *Sandbox) Stats(ctx context.Context) (SandboxStats, error) {

	metrics, err := s.sandboxController.Stat()
	if err != nil {
		return SandboxStats{}, err
	}

	stats := SandboxStats{}

	// TODO Do we want to aggregate the overhead cgroup stats to the sandbox ones?
	switch mt := metrics.(type) {
	case *v1.Metrics:
		stats.CgroupStats.CPUStats.CPUUsage.TotalUsage = mt.CPU.Usage.Total
		stats.CgroupStats.MemoryStats.Usage.Usage = mt.Memory.Usage.Usage
	case *v2.Metrics:
		stats.CgroupStats.CPUStats.CPUUsage.TotalUsage = mt.CPU.UsageUsec
		stats.CgroupStats.MemoryStats.Usage.Usage = mt.Memory.Usage
	default:
		return SandboxStats{}, fmt.Errorf("unknown metrics type %T", mt)
	}

	tids, err := s.hypervisor.GetThreadIDs(ctx)
	if err != nil {
		return stats, err
	}
	stats.Cpus = len(tids.vcpus)

	return stats, nil
}

// PauseContainer pauses a running container.
func (s *Sandbox) PauseContainer(ctx context.Context, containerID string) error {
	// Fetch the container.
	c, err := s.findContainer(containerID)
	if err != nil {
		return err
	}

	// Pause the container.
	if err := c.pause(ctx); err != nil {
		return err
	}

	if err = s.storeSandbox(ctx); err != nil {
		return err
	}
	return nil
}

// ResumeContainer resumes a paused container.
func (s *Sandbox) ResumeContainer(ctx context.Context, containerID string) error {
	// Fetch the container.
	c, err := s.findContainer(containerID)
	if err != nil {
		return err
	}

	// Resume the container.
	if err := c.resume(ctx); err != nil {
		return err
	}

	if err = s.storeSandbox(ctx); err != nil {
		return err
	}
	return nil
}

// createContainers registers all containers, create the
// containers in the guest.
func (s *Sandbox) createContainers(ctx context.Context) error {
	span, ctx := katatrace.Trace(ctx, s.Logger(), "createContainers", sandboxTracingTags, map[string]string{"sandbox_id": s.id})
	defer span.End()

	for i := range s.config.Containers {
		c, err := newContainer(ctx, s, &s.config.Containers[i])
		if err != nil {
			return err
		}
		if err := c.create(ctx); err != nil {
			return err
		}

		if err := s.addContainer(c); err != nil {
			return err
		}
	}

	// Update resources after having added containers to the sandbox, since
	// container status is required to know if more resources should be added.
	if err := s.updateResources(ctx); err != nil {
		return err
	}
	if err := s.resourceControllerUpdate(ctx); err != nil {
		return err
	}

	if err := s.checkVCPUsPinning(ctx); err != nil {
		return err
	}

	if err := s.storeSandbox(ctx); err != nil {
		return err
	}
	return nil
}

// Start starts a sandbox. The containers that are making the sandbox
// will be started.
func (s *Sandbox) Start(ctx context.Context) error {
	if err := s.state.ValidTransition(s.state.State, types.StateRunning); err != nil {
		return err
	}

	prevState := s.state.State

	if err := s.setSandboxState(types.StateRunning); err != nil {
		return err
	}

	var startErr error
	defer func() {
		if startErr != nil {
			s.setSandboxState(prevState)
		}
	}()
	for _, c := range s.containers {
		if startErr = c.start(ctx); startErr != nil {
			return startErr
		}
	}

	if err := s.storeSandbox(ctx); err != nil {
		return err
	}

	s.Logger().Info("Sandbox is started")

	return nil
}

// Stop stops a sandbox. The containers that are making the sandbox
// will be destroyed.
// When force is true, ignore guest related stop failures.
func (s *Sandbox) Stop(ctx context.Context, force bool) error {
	span, ctx := katatrace.Trace(ctx, s.Logger(), "Stop", sandboxTracingTags, map[string]string{"sandbox_id": s.id})
	defer span.End()

	if s.state.State == types.StateStopped {
		s.Logger().Info("sandbox already stopped")
		return nil
	}

	if err := s.state.ValidTransition(s.state.State, types.StateStopped); err != nil {
		return err
	}

	for _, c := range s.containers {
		if err := c.stop(ctx, force); err != nil {
			return err
		}
	}

	if err := s.stopVM(ctx); err != nil && !force {
		return err
	}

	// shutdown console watcher if exists
	if s.cw != nil {
		s.Logger().Debug("stop the console watcher")
		s.cw.stop()
	}

	if err := s.setSandboxState(types.StateStopped); err != nil {
		return err
	}

	// Remove the network.
	if err := s.removeNetwork(ctx); err != nil && !force {
		return err
	}

	if err := s.storeSandbox(ctx); err != nil {
		return err
	}

	// Stop communicating with the agent.
	if err := s.agent.disconnect(ctx); err != nil && !force {
		return err
	}

	s.cleanSwap(ctx)

	return nil
}

// setSandboxState sets the in-memory state of the sandbox.
func (s *Sandbox) setSandboxState(state types.StateString) error {
	if state == "" {
		return types.ErrNeedState
	}

	// update in-memory state
	s.state.State = state

	return nil
}

const maxBlockIndex = 65535

// getAndSetSandboxBlockIndex retrieves an unused sandbox block index from
// the BlockIndexMap and marks it as used. This index is used to maintain the
// index at which a block device is assigned to a container in the sandbox.
func (s *Sandbox) getAndSetSandboxBlockIndex() (int, error) {
	currentIndex := -1
	for i := 0; i < maxBlockIndex; i++ {
		if _, ok := s.state.BlockIndexMap[i]; !ok {
			currentIndex = i
			break
		}
	}
	if currentIndex == -1 {
		return -1, errors.New("no available block index")
	}
	s.state.BlockIndexMap[currentIndex] = struct{}{}

	return currentIndex, nil
}

// unsetSandboxBlockIndex deletes the current sandbox block index from BlockIndexMap.
// This is used to recover from failure while adding a block device.
func (s *Sandbox) unsetSandboxBlockIndex(index int) error {
	var err error
	original := index
	delete(s.state.BlockIndexMap, index)
	defer func() {
		if err != nil {
			s.state.BlockIndexMap[original] = struct{}{}
		}
	}()

	return nil
}

// HotplugAddDevice is used for add a device to sandbox
// Sandbox implement DeviceReceiver interface from device/api/interface.go
func (s *Sandbox) HotplugAddDevice(ctx context.Context, device api.Device, devType config.DeviceType) error {
	span, ctx := katatrace.Trace(ctx, s.Logger(), "HotplugAddDevice", sandboxTracingTags, map[string]string{"sandbox_id": s.id})
	defer span.End()

	if s.sandboxController != nil {
		if err := s.sandboxController.AddDevice(device.GetHostPath()); err != nil {
			s.Logger().WithError(err).WithField("device", device).
				Warnf("Could not add device to the %s controller", s.sandboxController)
		}
	}

	switch devType {
	case config.DeviceVFIO:
		vfioDevices, ok := device.GetDeviceInfo().([]*config.VFIODev)
		if !ok {
			return fmt.Errorf("device type mismatch, expect device type to be %s", devType)
		}

		// adding a group of VFIO devices
		for _, dev := range vfioDevices {
			if _, err := s.hypervisor.HotplugAddDevice(ctx, dev, VfioDev); err != nil {
				s.Logger().
					WithFields(logrus.Fields{
						"sandbox":         s.id,
						"vfio-device-ID":  dev.ID,
						"vfio-device-BDF": dev.BDF,
					}).WithError(err).Error("failed to hotplug VFIO device")
				return err
			}
		}
		return nil
	case config.DeviceBlock:
		blockDevice, ok := device.(*drivers.BlockDevice)
		if !ok {
			return fmt.Errorf("device type mismatch, expect device type to be %s", devType)
		}
		_, err := s.hypervisor.HotplugAddDevice(ctx, blockDevice.BlockDrive, BlockDev)
		return err
	case config.VhostUserBlk:
		vhostUserBlkDevice, ok := device.(*drivers.VhostUserBlkDevice)

		if !ok {
			return fmt.Errorf("device type mismatch, expect device type to be %s", devType)
		}
		_, err := s.hypervisor.HotplugAddDevice(ctx, vhostUserBlkDevice.VhostUserDeviceAttrs, VhostuserDev)
		return err
	case config.DeviceGeneric:
		// TODO: what?
		return nil
	}
	return nil
}

// HotplugRemoveDevice is used for removing a device from sandbox
// Sandbox implement DeviceReceiver interface from device/api/interface.go
func (s *Sandbox) HotplugRemoveDevice(ctx context.Context, device api.Device, devType config.DeviceType) error {
	defer func() {
		if s.sandboxController != nil {
			if err := s.sandboxController.RemoveDevice(device.GetHostPath()); err != nil {
				s.Logger().WithError(err).WithField("device", device).
					Warnf("Could not add device to the %s controller", s.sandboxController)
			}
		}
	}()

	switch devType {
	case config.DeviceVFIO:
		vfioDevices, ok := device.GetDeviceInfo().([]*config.VFIODev)
		if !ok {
			return fmt.Errorf("device type mismatch, expect device type to be %s", devType)
		}

		// remove a group of VFIO devices
		for _, dev := range vfioDevices {
			if _, err := s.hypervisor.HotplugRemoveDevice(ctx, dev, VfioDev); err != nil {
				s.Logger().WithError(err).
					WithFields(logrus.Fields{
						"sandbox":         s.id,
						"vfio-device-ID":  dev.ID,
						"vfio-device-BDF": dev.BDF,
					}).Error("failed to hot unplug VFIO device")
				return err
			}
		}
		return nil
	case config.DeviceBlock:
		blockDrive, ok := device.GetDeviceInfo().(*config.BlockDrive)
		if !ok {
			return fmt.Errorf("device type mismatch, expect device type to be %s", devType)
		}
		// PMEM devices cannot be hot removed
		if blockDrive.Pmem {
			s.Logger().WithField("path", blockDrive.File).Infof("Skip device: cannot hot remove PMEM devices")
			return nil
		}
		_, err := s.hypervisor.HotplugRemoveDevice(ctx, blockDrive, BlockDev)
		return err
	case config.VhostUserBlk:
		vhostUserDeviceAttrs, ok := device.GetDeviceInfo().(*config.VhostUserDeviceAttrs)
		if !ok {
			return fmt.Errorf("device type mismatch, expect device type to be %s", devType)
		}
		_, err := s.hypervisor.HotplugRemoveDevice(ctx, vhostUserDeviceAttrs, VhostuserDev)
		return err
	case config.DeviceGeneric:
		// TODO: what?
		return nil
	}
	return nil
}

// GetAndSetSandboxBlockIndex is used for getting and setting virtio-block indexes
// Sandbox implement DeviceReceiver interface from device/api/interface.go
func (s *Sandbox) GetAndSetSandboxBlockIndex() (int, error) {
	return s.getAndSetSandboxBlockIndex()
}

// UnsetSandboxBlockIndex unsets block indexes
// Sandbox implement DeviceReceiver interface from device/api/interface.go
func (s *Sandbox) UnsetSandboxBlockIndex(index int) error {
	return s.unsetSandboxBlockIndex(index)
}

// AppendDevice can only handle vhost user device currently, it adds a
// vhost user device to sandbox
// Sandbox implement DeviceReceiver interface from device/api/interface.go
func (s *Sandbox) AppendDevice(ctx context.Context, device api.Device) error {
	switch device.DeviceType() {
	case config.VhostUserSCSI, config.VhostUserNet, config.VhostUserBlk, config.VhostUserFS:
		return s.hypervisor.AddDevice(ctx, device.GetDeviceInfo().(*config.VhostUserDeviceAttrs), VhostuserDev)
	case config.DeviceVFIO:
		vfioDevs := device.GetDeviceInfo().([]*config.VFIODev)
		for _, d := range vfioDevs {
			return s.hypervisor.AddDevice(ctx, *d, VfioDev)
		}
	default:
		s.Logger().WithField("device-type", device.DeviceType()).
			Warn("Could not append device: unsupported device type")
	}

	return fmt.Errorf("unsupported device type")
}

// AddDevice will add a device to sandbox
func (s *Sandbox) AddDevice(ctx context.Context, info config.DeviceInfo) (api.Device, error) {
	if s.devManager == nil {
		return nil, fmt.Errorf("device manager isn't initialized")
	}

	var err error
	add, err := s.devManager.NewDevice(info)
	if err != nil {
		return nil, err
	}
	defer func() {
		if err != nil {
			s.devManager.RemoveDevice(add.DeviceID())
		}
	}()

	if err = s.devManager.AttachDevice(ctx, add.DeviceID(), s); err != nil {
		return nil, err
	}
	defer func() {
		if err != nil {
			s.devManager.DetachDevice(ctx, add.DeviceID(), s)
		}
	}()

	return add, nil
}

// GetVfioDeviceGuestPciPath return a device's guest PCI path by its host BDF
func (s *Sandbox) GetVfioDeviceGuestPciPath(hostBDF string) types.PciPath {
	devices := s.devManager.GetAllDevices()
	for _, device := range devices {
		switch device.DeviceType() {
		case config.DeviceVFIO:
			vfioDevices, ok := device.GetDeviceInfo().([]*config.VFIODev)
			if !ok {
				continue
			}
			for _, vfioDev := range vfioDevices {
				if vfioDev.BDF == hostBDF {
					return vfioDev.GuestPciPath
				}
			}
		default:
			continue
		}
	}

	return types.PciPath{}
}

// updateResources will:
// - calculate the resources required for the virtual machine, and adjust the virtual machine
// sizing accordingly. For a given sandbox, it will calculate the number of vCPUs required based
// on the sum of container requests, plus default CPUs for the VM. Similar is done for memory.
// If changes in memory or CPU are made, the VM will be updated and the agent will online the
// applicable CPU and memory.
func (s *Sandbox) updateResources(ctx context.Context) error {
	if s == nil {
		return errors.New("sandbox is nil")
	}

	if s.config == nil {
		return fmt.Errorf("sandbox config is nil")
	}

	if s.config.StaticResourceMgmt {
		s.Logger().Debug("no resources updated: static resource management is set")
		return nil
	}

	sandboxVCPUs, err := s.calculateSandboxCPUs()
	if err != nil {
		return err
	}
	// Add default vcpus for sandbox
	sandboxVCPUs += s.hypervisor.HypervisorConfig().NumVCPUsF

	sandboxMemoryByte, sandboxneedPodSwap, sandboxSwapByte := s.calculateSandboxMemory()

	// Add default / rsvd memory for sandbox.
	hypervisorMemoryByteI64 := int64(s.hypervisor.HypervisorConfig().MemorySize) << utils.MibToBytesShift
	hypervisorMemoryByte := uint64(hypervisorMemoryByteI64)
	sandboxMemoryByte += hypervisorMemoryByte
	if sandboxneedPodSwap {
		sandboxSwapByte += hypervisorMemoryByteI64
	}
	s.Logger().WithField("sandboxMemoryByte", sandboxMemoryByte).WithField("sandboxneedPodSwap", sandboxneedPodSwap).WithField("sandboxSwapByte", sandboxSwapByte).Debugf("updateResources: after calculateSandboxMemory")

	// Setup the SWAP in the guest
	if sandboxSwapByte > 0 {
		err = s.setupSwap(ctx, sandboxSwapByte)
		if err != nil {
			return err
		}
	}

	// Update VCPUs
	s.Logger().WithField("cpus-sandbox", sandboxVCPUs).Debugf("Request to hypervisor to update vCPUs")
	oldCPUs, newCPUs, err := s.hypervisor.ResizeVCPUs(ctx, RoundUpNumVCPUs(sandboxVCPUs))
	if err != nil {
		return err
	}

	s.Logger().Debugf("Request to hypervisor to update oldCPUs/newCPUs: %d/%d", oldCPUs, newCPUs)
	// If the CPUs were increased, ask agent to online them
	if oldCPUs < newCPUs {
		s.Logger().Debugf("Request to onlineCPUMem with %d CPUs", newCPUs)
		if err := s.agent.onlineCPUMem(ctx, newCPUs, true); err != nil {
			return err
		}
	}
	s.Logger().Debugf("Sandbox CPUs: %d", newCPUs)

	// Update Memory --
	// If we're using ACPI hotplug for memory, there's a limitation on the amount of memory which can be hotplugged at a single time.
	// We must have enough free memory in the guest kernel to cover 64bytes per (4KiB) page of memory added for mem_map.
	// See https://github.com/kata-containers/kata-containers/issues/4847 for more details.
	// For a typical pod lifecycle, we expect that each container is added when we start the workloads. Based on this, we'll "assume" that majority
	// of the guest memory is readily available. From experimentation, we see that we can add approximately 48 times what is already provided to
	// the guest workload. For example, a 256 MiB guest should be able to accommodate hotplugging 12 GiB of memory.
	//
	// If virtio-mem is being used, there isn't such a limitation - we can hotplug the maximum allowed memory at a single time.
	//
	newMemoryMB := uint32(sandboxMemoryByte >> utils.MibToBytesShift)
	finalMemoryMB := newMemoryMB

	hconfig := s.hypervisor.HypervisorConfig()

	for {
		currentMemoryMB := s.hypervisor.GetTotalMemoryMB(ctx)

		maxhotPluggableMemoryMB := currentMemoryMB * acpiMemoryHotplugFactor

		// In the case of virtio-mem, we don't have a restriction on how much can be hotplugged at
		// a single time. As a result, the max hotpluggable is only limited by the maximum memory size
		// of the guest.
		if hconfig.VirtioMem {
			maxhotPluggableMemoryMB = uint32(hconfig.DefaultMaxMemorySize) - currentMemoryMB
		}

		deltaMB := int32(finalMemoryMB - currentMemoryMB)

		if deltaMB > int32(maxhotPluggableMemoryMB) {
			s.Logger().Warnf("Large hotplug. Adding %d MB of %d total memory", maxhotPluggableMemoryMB, deltaMB)
			newMemoryMB = currentMemoryMB + maxhotPluggableMemoryMB
		} else {
			newMemoryMB = finalMemoryMB
		}

		// Add the memory to the guest and online the memory:
		if err := s.updateMemory(ctx, newMemoryMB); err != nil {
			return err
		}

		if newMemoryMB == finalMemoryMB {
			break
		}
	}

	tmpfsMounts, err := s.prepareEphemeralMounts(finalMemoryMB)
	if err != nil {
		return err
	}
	if err := s.agent.updateEphemeralMounts(ctx, tmpfsMounts); err != nil {
		// upgrade path: if runtime is newer version, but agent is old
		// then ignore errUnimplemented
		if grpcStatus.Convert(err).Code() == codes.Unimplemented {
			s.Logger().Warnf("agent does not support updateMounts")
			return nil
		}
		return err
	}

	return nil
}

func (s *Sandbox) prepareEphemeralMounts(memoryMB uint32) ([]*grpc.Storage, error) {
	tmpfsMounts := []*grpc.Storage{}
	for _, c := range s.containers {
		for _, mount := range c.mounts {
			// if a tmpfs ephemeral mount is present
			// update its size to occupy the entire sandbox's memory
			if mount.Type == KataEphemeralDevType {
				sizeLimited := false
				for _, opt := range mount.Options {
					if strings.HasPrefix(opt, "size") {
						sizeLimited = true
					}
				}
				if sizeLimited { // do not resize sizeLimited emptyDirs
					continue
				}

				mountOptions := []string{"remount", fmt.Sprintf("size=%dM", memoryMB)}

				origin_src := mount.Source
				stat := syscall.Stat_t{}
				err := syscall.Stat(origin_src, &stat)
				if err != nil {
					return nil, err
				}

				// if volume's gid isn't root group(default group), this means there's
				// an specific fsGroup is set on this local volume, then it should pass
				// to guest.
				if stat.Gid != 0 {
					mountOptions = append(mountOptions, fmt.Sprintf("%s=%d", fsGid, stat.Gid))
				}

				tmpfsMounts = append(tmpfsMounts, &grpc.Storage{
					Driver:     KataEphemeralDevType,
					MountPoint: filepath.Join(ephemeralPath(), filepath.Base(mount.Source)),
					Source:     "tmpfs",
					Fstype:     "tmpfs",
					Options:    mountOptions,
				})
			}
		}
	}
	return tmpfsMounts, nil
}

func (s *Sandbox) updateMemory(ctx context.Context, newMemoryMB uint32) error {
	// online the memory:
	s.Logger().WithField("memory-sandbox-size-mb", newMemoryMB).Debugf("Request to hypervisor to update memory")
	newMemory, updatedMemoryDevice, err := s.hypervisor.ResizeMemory(ctx, newMemoryMB, s.state.GuestMemoryBlockSizeMB, s.state.GuestMemoryHotplugProbe)
	if err != nil {
		if err == noGuestMemHotplugErr {
			s.Logger().Warnf("%s, memory specifications cannot be guaranteed", err)
		} else {
			return err
		}
	}
	s.Logger().Debugf("Sandbox memory size: %d MB", newMemory)
	if s.state.GuestMemoryHotplugProbe && updatedMemoryDevice.Addr != 0 {
		// notify the guest kernel about memory hot-add event, before onlining them
		s.Logger().Debugf("notify guest kernel memory hot-add event via probe interface, memory device located at 0x%x", updatedMemoryDevice.Addr)
		if err := s.agent.memHotplugByProbe(ctx, updatedMemoryDevice.Addr, uint32(updatedMemoryDevice.SizeMB), s.state.GuestMemoryBlockSizeMB); err != nil {
			return err
		}
	}
	if err := s.agent.onlineCPUMem(ctx, 0, false); err != nil {
		return err
	}
	return nil
}

func (s *Sandbox) calculateSandboxMemory() (uint64, bool, int64) {
	memorySandbox := uint64(0)
	needPodSwap := false
	swapSandbox := int64(0)
	for _, c := range s.config.Containers {
		// Do not hot add again non-running containers resources
		if cont, ok := s.containers[c.ID]; ok && cont.state.State == types.StateStopped {
			s.Logger().WithField("container", c.ID).Debug("Do not taking into account memory resources of not running containers")
			continue
		}

		if m := c.Resources.Memory; m != nil {
			currentLimit := int64(0)
			if m.Limit != nil && *m.Limit > 0 {
				currentLimit = *m.Limit
				memorySandbox += uint64(currentLimit)
				s.Logger().WithField("memory limit", memorySandbox).Info("Memory Sandbox + Memory Limit ")
			}

			// Add hugepages memory
			// HugepageLimit is uint64 - https://github.com/opencontainers/runtime-spec/blob/master/specs-go/config.go#L242
			for _, l := range c.Resources.HugepageLimits {
				memorySandbox += l.Limit
			}

			// Add swap
			if s.config.HypervisorConfig.GuestSwap && m.Swappiness != nil && *m.Swappiness > 0 {
				currentSwap := int64(0)
				if m.Swap != nil {
					currentSwap = *m.Swap
				}
				if currentSwap == 0 {
					if currentLimit == 0 {
						needPodSwap = true
					} else {
						swapSandbox += currentLimit
					}
				} else if currentSwap > currentLimit {
					swapSandbox = currentSwap - currentLimit
				}
			}
		}
	}

	return memorySandbox, needPodSwap, swapSandbox
}

func (s *Sandbox) calculateSandboxCPUs() (float32, error) {
	floatCPU := float32(0)
	cpusetCount := int(0)

	for _, c := range s.config.Containers {
		// Do not hot add again non-running containers resources
		if cont, ok := s.containers[c.ID]; ok && cont.state.State == types.StateStopped {
			s.Logger().WithField("container", c.ID).Debug("Do not taking into account CPU resources of not running containers")
			continue
		}

		if cpu := c.Resources.CPU; cpu != nil {
			if cpu.Period != nil && cpu.Quota != nil {
				floatCPU += utils.CalculateCPUsF(*cpu.Quota, *cpu.Period)
			}

			set, err := cpuset.Parse(cpu.Cpus)
			if err != nil {
				return 0, nil
			}
			cpusetCount += set.Size()
		}
	}

	// If we aren't being constrained, then we could have two scenarios:
	//  1. BestEffort QoS: no proper support today in Kata.
	//  2. We could be constrained only by CPUSets. Check for this:
	if floatCPU == 0 && cpusetCount > 0 {
		return float32(cpusetCount), nil
	}

	return floatCPU, nil
}

// GetHypervisorType is used for getting Hypervisor name currently used.
// Sandbox implement DeviceReceiver interface from device/api/interface.go
func (s *Sandbox) GetHypervisorType() string {
	return string(s.config.HypervisorType)
}

// resourceControllerUpdate updates the sandbox cpuset resource controller
// (Linux cgroup) subsystem.
// Also, if the sandbox has an overhead controller, it updates the hypervisor
// constraints by moving the potentially new vCPU threads back to the sandbox
// controller.
func (s *Sandbox) resourceControllerUpdate(ctx context.Context) error {
	cpuset, memset, err := s.getSandboxCPUSet()
	if err != nil {
		return err
	}

	// We update the sandbox controller with potentially new virtual CPUs.
	if err := s.sandboxController.UpdateCpuSet(cpuset, memset); err != nil {
		return err
	}

	if s.overheadController != nil {
		// If we have an overhead controller, new vCPU threads would start there,
		// as being children of the VMM PID.
		// We need to constrain them by moving them into the sandbox controller.
		if err := s.constrainHypervisor(ctx); err != nil {
			return err
		}
	}

	return nil
}

// resourceControllerDelete will move the running processes in the sandbox resource
// cvontroller to the parent and then delete the sandbox controller.
func (s *Sandbox) resourceControllerDelete() error {
	s.Logger().Debugf("Deleting sandbox %s resource controler", s.sandboxController)
	if s.state.SandboxCgroupPath == "" {
		s.Logger().Warnf("sandbox %s resource controler path is empty", s.sandboxController)
		return nil
	}

<<<<<<< HEAD
	/*
		- TLDR: As systemd manages the cgroups, it takes care of deletion of scopes and slices, so we should skip deletion.
		- When we enable sandbox_cgroup_only = True and cgroups is managed by systemd, below code LoadResourceController:
		tries to load systemd cgroup hierarchy. Ex:
		/kubepods.slice/kubepods-besteffort.slice/kubepods-besteffort-poddxxxb399e709b.slice/cri-containerd8xx22.scope/
		Followed by MoveTO is called on the above hierarchy. MoveTO internally calls cgroups.Load and cgroups.MoveTO which
		part of containerd package.
		- Problem with cgroup.Load and cgroup.MoveTO is, this functions calls traverse recursively on all the child
		hierarchies, which is problematic in case of systemd.
		-As these groups are created by systemd, systemd thinks it's in charge of cleanup. So it automatically cleans up
		this `groups / dirs` when process exits inside this scope/slices. (kubepods-besteffort-poddf8c4759_6a18_4e94_9c37_ab4b399e709b.slice & cri-containerd-45870473a3369e7901290af4501202b485535762aca96b0437672e1b3817f322.scope/)
		which consists of scope as well slice.
		- Now as these groups are automatically cleaned up when cgroup.load or cgroup.move tries to do any operation
		it throws error `failed to clean up the files, /sys/fs/cgroup/<subsystem>/kubepods.slice/kube-{besteffor/burst}/kubepods-best-122/cri--container-1223.scope/`
		- With below condition, it entirely skips the delete operation if we are using systemd and relies on systemd for cleanup.
	*/
	if resCtrl.IsSystemdCgroup(s.state.SandboxCgroupPath) && s.config.SandboxCgroupOnly {
		s.Logger().Debugf("skipping delete as cgroup is managed by systemd")
		return nil
	}

=======
>>>>>>> af014342
	sandboxController, err := resCtrl.LoadResourceController(s.state.SandboxCgroupPath, s.config.SandboxCgroupOnly)
	if err != nil {
		return err
	}

	resCtrlParent := sandboxController.Parent()
<<<<<<< HEAD
	if err := sandboxController.MoveTo(resCtrlParent, s.config.SandboxCgroupOnly); err != nil {
		return err
=======
	if resCtrlParent != "." {
		if err := sandboxController.MoveTo(resCtrlParent); err != nil {
			return err
		}
>>>>>>> af014342
	}

	if err := sandboxController.Delete(); err != nil {
		return err
	}

	if s.state.OverheadCgroupPath != "" {
		overheadController, err := resCtrl.LoadResourceController(s.state.OverheadCgroupPath, s.config.SandboxCgroupOnly)
		if err != nil {
			return err
		}

		resCtrlParent := overheadController.Parent()
		if err := s.overheadController.MoveTo(resCtrlParent, s.config.SandboxCgroupOnly); err != nil {
			return err
		}

		if err := overheadController.Delete(); err != nil {
			return err
		}
	}

	return nil
}

// constrainHypervisor will place the VMM and vCPU threads into resource controllers (cgroups on Linux).
func (s *Sandbox) constrainHypervisor(ctx context.Context) error {
	tids, err := s.hypervisor.GetThreadIDs(ctx)
	if err != nil {
		return fmt.Errorf("failed to get thread ids from hypervisor: %v", err)
	}

	// All vCPU threads move to the sandbox controller.
	for _, i := range tids.vcpus {
		if err := s.sandboxController.AddThread(i); err != nil {
			return err
		}
	}

	return nil
}

// setupResourceController adds the runtime process to either the sandbox resource controller or the
// overhead one, depending on the sandbox_cgroup_only configuration setting.
func (s *Sandbox) setupResourceController() error {
	vmmController := s.sandboxController
	if s.overheadController != nil {
		vmmController = s.overheadController
	}

	// By adding the runtime process to either the sandbox or overhead controller, we are making
	// sure that any child process of the runtime (i.e. *all* processes serving a Kata pod)
	// will initially live in this controller. Depending on the sandbox_cgroup settings, we will
	// then move the vCPU threads between resource controllers.
	runtimePid := os.Getpid()
	// Add the runtime to the VMM sandbox resource controller
	if err := vmmController.AddProcess(runtimePid); err != nil {
		return fmt.Errorf("Could not add runtime PID %d to the sandbox %s resource controller: %v", runtimePid, s.sandboxController, err)
	}

	return nil
}

// GetPatchedOCISpec returns sandbox's OCI specification
// This OCI specification was patched when the sandbox was created
// by containerCapabilities(), SetEphemeralStorageType() and others
// in order to support:
// * Capabilities
// * Ephemeral storage
// * k8s empty dir
// If you need the original (vanilla) OCI spec,
// use compatoci.GetContainerSpec() instead.
func (s *Sandbox) GetPatchedOCISpec() *specs.Spec {
	if s.config == nil {
		return nil
	}

	// Get the container associated with the PodSandbox annotation.
	// In Kubernetes, this represents the pause container.
	// In CRI-compliant runtimes like Containerd, this is the container.
	// On Linux, we derive the cgroup path from this container.
	for _, cConfig := range s.config.Containers {
		if ContainerType(cConfig.Annotations[annotations.ContainerTypeKey]).IsSandbox() {
			return cConfig.CustomSpec
		}
	}

	return nil
}

func (s *Sandbox) GetOOMEvent(ctx context.Context) (string, error) {
	return s.agent.getOOMEvent(ctx)
}

func (s *Sandbox) GetAgentURL() (string, error) {
	return s.agent.getAgentURL()
}

// GetIPTables will obtain the iptables from the guest
func (s *Sandbox) GetIPTables(ctx context.Context, isIPv6 bool) ([]byte, error) {
	return s.agent.getIPTables(ctx, isIPv6)
}

// SetIPTables will set the iptables in the guest
func (s *Sandbox) SetIPTables(ctx context.Context, isIPv6 bool, data []byte) error {
	return s.agent.setIPTables(ctx, isIPv6, data)
}

// SetPolicy will set the policy in the guest
func (s *Sandbox) SetPolicy(ctx context.Context, policy string) error {
	return s.agent.setPolicy(ctx, policy)
}

// GuestVolumeStats return the filesystem stat of a given volume in the guest.
func (s *Sandbox) GuestVolumeStats(ctx context.Context, volumePath string) ([]byte, error) {
	guestMountPath, err := s.guestMountPath(volumePath)
	if err != nil {
		return nil, err
	}
	return s.agent.getGuestVolumeStats(ctx, guestMountPath)
}

// ResizeGuestVolume resizes a volume in the guest.
func (s *Sandbox) ResizeGuestVolume(ctx context.Context, volumePath string, size uint64) error {
	// TODO: https://github.com/kata-containers/kata-containers/issues/3694.
	guestMountPath, err := s.guestMountPath(volumePath)
	if err != nil {
		return err
	}
	return s.agent.resizeGuestVolume(ctx, guestMountPath, size)
}

func (s *Sandbox) guestMountPath(volumePath string) (string, error) {
	// verify the device even exists
	if _, err := os.Stat(volumePath); err != nil {
		s.Logger().WithError(err).WithField("volume", volumePath).Error("Cannot get stats for volume that doesn't exist")
		return "", err
	}

	// verify that we have a mount in this sandbox who's source maps to this
	for _, c := range s.containers {
		for _, m := range c.mounts {
			if volumePath == m.Source {
				return m.GuestDeviceMount, nil
			}
		}
	}
	return "", fmt.Errorf("mount %s not found in sandbox", volumePath)
}

// getSandboxCPUSet returns the union of each of the sandbox's containers' CPU sets'
// cpus and mems as a string in canonical linux CPU/mems list format
func (s *Sandbox) getSandboxCPUSet() (string, string, error) {
	if s.config == nil {
		return "", "", nil
	}

	cpuResult := cpuset.NewCPUSet()
	memResult := cpuset.NewCPUSet()
	for _, ctr := range s.config.Containers {
		if ctr.Resources.CPU != nil {
			currCPUSet, err := cpuset.Parse(ctr.Resources.CPU.Cpus)
			if err != nil {
				return "", "", fmt.Errorf("unable to parse CPUset.cpus for container %s: %v", ctr.ID, err)
			}
			cpuResult = cpuResult.Union(currCPUSet)

			currMemSet, err := cpuset.Parse(ctr.Resources.CPU.Mems)
			if err != nil {
				return "", "", fmt.Errorf("unable to parse CPUset.mems for container %s: %v", ctr.ID, err)
			}
			memResult = memResult.Union(currMemSet)
		}
	}

	return cpuResult.String(), memResult.String(), nil
}

// fetchSandbox fetches a sandbox config from a sandbox ID and returns a sandbox.
func fetchSandbox(ctx context.Context, sandboxID string) (sandbox *Sandbox, err error) {
	virtLog.Info("fetch sandbox")
	if sandboxID == "" {
		return nil, types.ErrNeedSandboxID
	}

	var config SandboxConfig

	// Load sandbox config fromld store.
	c, err := loadSandboxConfig(sandboxID)
	if err != nil {
		virtLog.WithError(err).Warning("failed to get sandbox config from store")
		return nil, err
	}

	config = *c

	// fetchSandbox is not suppose to create new sandbox VM.
	sandbox, err = createSandbox(ctx, config, nil)
	if err != nil {
		return nil, fmt.Errorf("failed to create sandbox with config %+v: %v", config, err)
	}

	// This sandbox already exists, we don't need to recreate the containers in the guest.
	// We only need to fetch the containers from storage and create the container structs.
	if err := sandbox.fetchContainers(ctx); err != nil {
		return nil, err
	}

	return sandbox, nil
}

// fetchContainers creates new containers structure and
// adds them to the sandbox. It does not create the containers
// in the guest. This should only be used when fetching a
// sandbox that already exists.
func (s *Sandbox) fetchContainers(ctx context.Context) error {
	for i, contConfig := range s.config.Containers {
		// Add spec from bundle path
		spec, err := compatoci.GetContainerSpec(contConfig.Annotations)
		if err != nil {
			return err
		}
		contConfig.CustomSpec = &spec
		s.config.Containers[i] = contConfig

		c, err := newContainer(ctx, s, &s.config.Containers[i])
		if err != nil {
			return err
		}

		if err := s.addContainer(c); err != nil {
			return err
		}
	}

	return nil
}

// checkVCPUsPinning is used to support CPUSet mode of kata container.
// CPUSet mode is on when Sandbox.HypervisorConfig.EnableVCPUsPinning
// is set to true. Then it fetches sandbox's number of vCPU threads
// and number of CPUs in CPUSet. If the two are equal, each vCPU thread
// is then pinned to one fixed CPU in CPUSet.
func (s *Sandbox) checkVCPUsPinning(ctx context.Context) error {
	if s.config == nil {
		return fmt.Errorf("no sandbox config found")
	}
	if !s.config.EnableVCPUsPinning {
		return nil
	}

	// fetch vCPU thread ids and CPUSet
	vCPUThreadsMap, err := s.hypervisor.GetThreadIDs(ctx)
	if err != nil {
		return fmt.Errorf("failed to get vCPU thread ids from hypervisor: %v", err)
	}
	cpuSetStr, _, err := s.getSandboxCPUSet()
	if err != nil {
		return fmt.Errorf("failed to get CPUSet config: %v", err)
	}
	cpuSet, err := cpuset.Parse(cpuSetStr)
	if err != nil {
		return fmt.Errorf("failed to parse CPUSet string: %v", err)
	}
	cpuSetSlice := cpuSet.ToSlice()

	// check if vCPU thread numbers and CPU numbers are equal
	numVCPUs, numCPUs := len(vCPUThreadsMap.vcpus), len(cpuSetSlice)
	// if not equal, we should reset threads scheduling to random pattern
	if numVCPUs != numCPUs {
		if s.isVCPUsPinningOn {
			s.isVCPUsPinningOn = false
			return s.resetVCPUsPinning(ctx, vCPUThreadsMap, cpuSetSlice)
		}
		return nil
	}
	// if equal, we can use vCPU thread pinning
	for i, tid := range vCPUThreadsMap.vcpus {
		if err := resCtrl.SetThreadAffinity(tid, cpuSetSlice[i:i+1]); err != nil {
			if err := s.resetVCPUsPinning(ctx, vCPUThreadsMap, cpuSetSlice); err != nil {
				return err
			}
			return fmt.Errorf("failed to set vcpu thread %d affinity to cpu %d: %v", tid, cpuSetSlice[i], err)
		}
	}
	s.isVCPUsPinningOn = true
	return nil
}

// resetVCPUsPinning cancels current pinning and restores default random vCPU threads scheduling
func (s *Sandbox) resetVCPUsPinning(ctx context.Context, vCPUThreadsMap VcpuThreadIDs, cpuSetSlice []int) error {
	for _, tid := range vCPUThreadsMap.vcpus {
		if err := resCtrl.SetThreadAffinity(tid, cpuSetSlice); err != nil {
			return fmt.Errorf("failed to reset vcpu thread %d affinity: %v", tid, err)
		}
	}
	return nil
}<|MERGE_RESOLUTION|>--- conflicted
+++ resolved
@@ -2537,7 +2537,6 @@
 		return nil
 	}
 
-<<<<<<< HEAD
 	/*
 		- TLDR: As systemd manages the cgroups, it takes care of deletion of scopes and slices, so we should skip deletion.
 		- When we enable sandbox_cgroup_only = True and cgroups is managed by systemd, below code LoadResourceController:
@@ -2559,23 +2558,16 @@
 		return nil
 	}
 
-=======
->>>>>>> af014342
 	sandboxController, err := resCtrl.LoadResourceController(s.state.SandboxCgroupPath, s.config.SandboxCgroupOnly)
 	if err != nil {
 		return err
 	}
 
 	resCtrlParent := sandboxController.Parent()
-<<<<<<< HEAD
-	if err := sandboxController.MoveTo(resCtrlParent, s.config.SandboxCgroupOnly); err != nil {
-		return err
-=======
 	if resCtrlParent != "." {
 		if err := sandboxController.MoveTo(resCtrlParent); err != nil {
 			return err
 		}
->>>>>>> af014342
 	}
 
 	if err := sandboxController.Delete(); err != nil {
