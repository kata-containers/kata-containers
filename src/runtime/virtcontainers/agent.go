--- conflicted
+++ resolved
@@ -192,14 +192,12 @@
 	// getAgentMetrics get metrics of agent and guest through agent
 	getAgentMetrics(context.Context, *grpc.GetMetricsRequest) (*grpc.Metrics, error)
 
-<<<<<<< HEAD
+	//getGuestVolumeStats get the filesystem stats of a volume specified by the volume mount path on the guest.
+	getGuestVolumeStats(ctx context.Context, volumeGuestPath string) ([]byte, error)
+
+	// resizeGuestVolume resizes a volume specified by the volume mount path on the guest.
+	resizeGuestVolume(ctx context.Context, volumeGuestPath string, size uint64) error
+
 	// pullImage will tell the agent to pull an image inside the Pod Sandbox
 	image.ImageService
-=======
-	//getGuestVolumeStats get the filesystem stats of a volume specified by the volume mount path on the guest.
-	getGuestVolumeStats(ctx context.Context, volumeGuestPath string) ([]byte, error)
-
-	// resizeGuestVolume resizes a volume specified by the volume mount path on the guest.
-	resizeGuestVolume(ctx context.Context, volumeGuestPath string, size uint64) error
->>>>>>> deb8ce97
 }