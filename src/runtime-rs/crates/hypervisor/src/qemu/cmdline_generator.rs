--- conflicted
+++ resolved
@@ -1294,11 +1294,8 @@
 
         qemu_cmd_line.add_rtc();
 
-<<<<<<< HEAD
         qemu_cmd_line.add_rng();
-
-=======
->>>>>>> 9a339299
+      
         Ok(qemu_cmd_line)
     }
 
@@ -1307,14 +1304,11 @@
         self.devices.push(Box::new(rtc));
     }
 
-<<<<<<< HEAD
     fn add_rng(&mut self) {
         let rng = RngDevice::new();
         self.devices.push(Box::new(rng));
     }
 
-=======
->>>>>>> 9a339299
     fn bus_type(&self) -> VirtioBusType {
         if self.config.machine_info.machine_type.contains("-ccw-") {
             VirtioBusType::Ccw
