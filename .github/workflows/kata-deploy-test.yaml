on:
  issue_comment:
    types: [created, edited]

name: test-kata-deploy

jobs:
  check-comment-and-membership:
    runs-on: ubuntu-latest
    if: |
      github.event.issue.pull_request
      && github.event_name == 'issue_comment'
      && github.event.action == 'created'
      && startsWith(github.event.comment.body, '/test_kata_deploy')
    steps:
      - name: Check membership
        uses: kata-containers/is-organization-member@1.0.1
        id: is_organization_member
        with:
          organization: kata-containers
          username: ${{ github.event.comment.user.login }}
          token: ${{ secrets.GITHUB_TOKEN }}
      - name: Fail if not member
        run: |
          result=${{ steps.is_organization_member.outputs.result }}
          if [ $result == false ]; then
              user=${{ github.event.comment.user.login }}
              echo Either ${user} is not part of the kata-containers organization
              echo or ${user} has its Organization Visibility set to Private at
              echo https://github.com/orgs/kata-containers/people?query=${user}
              echo 
              echo Ensure you change your Organization Visibility to Public and
              echo trigger the test again.
              exit 1
          fi

  build-asset:
    runs-on: ubuntu-latest
    needs: check-comment-and-membership
    strategy:
      matrix:
        asset:
          - cloud-hypervisor
          - firecracker
          - kernel
          - qemu
          - rootfs-image
          - rootfs-initrd
          - shim-v2
    steps:
<<<<<<< HEAD
      # As Github action event `issue_comment` does not provide the right ref
      # (commit/branch) to be tested, let's use this third part action to work
      # this limitation around.
      - name: resolve pr refs
        id: refs
        uses: kata-containers/resolve-pr-refs@v0.0.3
        with:
          token: ${{ secrets.GITHUB_TOKEN }}
      - name: chown file access
        run: |
          sudo chown -R $USER:$USER $GITHUB_WORKSPACE
=======
      - name: get-PR-ref
        id: get-PR-ref
        run: |
            ref=$(cat $GITHUB_EVENT_PATH | jq -r '.issue.pull_request.url' | sed  's#^.*\/pulls#refs\/pull#' | sed 's#$#\/merge#')
            echo "reference for PR: " ${ref}
            echo "##[set-output name=pr-ref;]${ref}"
>>>>>>> 0b31b7cc
      - uses: actions/checkout@v2
        with:
          ref: ${{ steps.get-PR-ref.outputs.pr-ref }}

      - name: Install docker
        run: |
          curl -fsSL https://test.docker.com -o test-docker.sh
          sh test-docker.sh

      - name: Build ${{ matrix.asset }}
        run: |
          make "${KATA_ASSET}-tarball"
          build_dir=$(readlink -f build)
          # store-artifact does not work with symlink
          sudo cp -r "${build_dir}" "kata-build"
        env:
          KATA_ASSET: ${{ matrix.asset }}
          TAR_OUTPUT: ${{ matrix.asset }}.tar.gz

      - name: store-artifact ${{ matrix.asset }}
        uses: actions/upload-artifact@v2
        with:
          name: kata-artifacts
          path: kata-build/kata-static-${{ matrix.asset }}.tar.xz
          if-no-files-found: error

  create-kata-tarball:
    runs-on: ubuntu-latest
    needs: build-asset
    steps:
<<<<<<< HEAD
      # As Github action event `issue_comment` does not provide the right ref
      # (commit/branch) to be tested, let's use this third part action to work
      # this limitation around.
      - name: resolve pr refs
        id: refs
        uses: kata-containers/resolve-pr-refs@v0.0.3
        with:
          token: ${{ secrets.GITHUB_TOKEN }}
      - name: chown file access
        run: |
          sudo chown -R $USER:$USER $GITHUB_WORKSPACE
=======
      - name: get-PR-ref
        id: get-PR-ref
        run: |
            ref=$(cat $GITHUB_EVENT_PATH | jq -r '.issue.pull_request.url' | sed  's#^.*\/pulls#refs\/pull#' | sed 's#$#\/merge#')
            echo "reference for PR: " ${ref}
            echo "##[set-output name=pr-ref;]${ref}"
>>>>>>> 0b31b7cc
      - uses: actions/checkout@v2
        with:
          ref: ${{ steps.get-PR-ref.outputs.pr-ref }}
      - name: get-artifacts
        uses: actions/download-artifact@v2
        with:
          name: kata-artifacts
          path: kata-artifacts
      - name: merge-artifacts
        run: |
          ./tools/packaging/kata-deploy/local-build/kata-deploy-merge-builds.sh kata-artifacts
      - name: store-artifacts
        uses: actions/upload-artifact@v2
        with:
          name: kata-static-tarball
          path: kata-static.tar.xz

  kata-deploy:
    needs: create-kata-tarball
    runs-on: ubuntu-latest
    steps:
<<<<<<< HEAD
      # As Github action event `issue_comment` does not provide the right ref
      # (commit/branch) to be tested, let's use this third part action to work
      # this limitation around.
      - name: resolve pr refs
        id: refs
        uses: kata-containers/resolve-pr-refs@v0.0.3
        with:
          token: ${{ secrets.GITHUB_TOKEN }}
      - name: chown file access
        run: |
          sudo chown -R $USER:$USER $GITHUB_WORKSPACE
=======
      - name: get-PR-ref
        id: get-PR-ref
        run: |
            ref=$(cat $GITHUB_EVENT_PATH | jq -r '.issue.pull_request.url' | sed  's#^.*\/pulls#refs\/pull#' | sed 's#$#\/merge#')
            echo "reference for PR: " ${ref}
            echo "##[set-output name=pr-ref;]${ref}"
>>>>>>> 0b31b7cc
      - uses: actions/checkout@v2
        with:
          ref: ${{ steps.get-PR-ref.outputs.pr-ref }}
      - name: get-kata-tarball
        uses: actions/download-artifact@v2
        with:
          name: kata-static-tarball
      - name: build-and-push-kata-deploy-ci
        id: build-and-push-kata-deploy-ci
        run: |
          PR_SHA=$(git log --format=format:%H -n1)
          mv kata-static.tar.xz $GITHUB_WORKSPACE/tools/packaging/kata-deploy/kata-static.tar.xz
          docker build --build-arg KATA_ARTIFACTS=kata-static.tar.xz -t quay.io/kata-containers/kata-deploy-ci:$PR_SHA $GITHUB_WORKSPACE/tools/packaging/kata-deploy
          docker login -u ${{ secrets.QUAY_DEPLOYER_USERNAME }} -p ${{ secrets.QUAY_DEPLOYER_PASSWORD }} quay.io
          docker push quay.io/kata-containers/kata-deploy-ci:$PR_SHA
          mkdir -p packaging/kata-deploy
          ln -s $GITHUB_WORKSPACE/tools/packaging/kata-deploy/action packaging/kata-deploy/action
          echo "::set-output name=PKG_SHA::${PR_SHA}"
      - name: test-kata-deploy-ci-in-aks
        uses: ./packaging/kata-deploy/action
        with:
          packaging-sha: ${{steps.build-and-push-kata-deploy-ci.outputs.PKG_SHA}}
        env:
          PKG_SHA: ${{steps.build-and-push-kata-deploy-ci.outputs.PKG_SHA}}
          AZ_APPID: ${{ secrets.AZ_APPID }}
          AZ_PASSWORD: ${{ secrets.AZ_PASSWORD }}
          AZ_SUBSCRIPTION_ID: ${{ secrets.AZ_SUBSCRIPTION_ID }}
          AZ_TENANT_ID: ${{ secrets.AZ_TENANT_ID }}<|MERGE_RESOLUTION|>--- conflicted
+++ resolved
@@ -48,26 +48,16 @@
           - rootfs-initrd
           - shim-v2
     steps:
-<<<<<<< HEAD
-      # As Github action event `issue_comment` does not provide the right ref
-      # (commit/branch) to be tested, let's use this third part action to work
-      # this limitation around.
-      - name: resolve pr refs
-        id: refs
-        uses: kata-containers/resolve-pr-refs@v0.0.3
-        with:
-          token: ${{ secrets.GITHUB_TOKEN }}
-      - name: chown file access
-        run: |
-          sudo chown -R $USER:$USER $GITHUB_WORKSPACE
-=======
       - name: get-PR-ref
         id: get-PR-ref
         run: |
             ref=$(cat $GITHUB_EVENT_PATH | jq -r '.issue.pull_request.url' | sed  's#^.*\/pulls#refs\/pull#' | sed 's#$#\/merge#')
             echo "reference for PR: " ${ref}
             echo "##[set-output name=pr-ref;]${ref}"
->>>>>>> 0b31b7cc
+      - name: chown file access
+        run: |
+          sudo chown -R $USER:$USER $GITHUB_WORKSPACE
+
       - uses: actions/checkout@v2
         with:
           ref: ${{ steps.get-PR-ref.outputs.pr-ref }}
@@ -98,26 +88,16 @@
     runs-on: ubuntu-latest
     needs: build-asset
     steps:
-<<<<<<< HEAD
-      # As Github action event `issue_comment` does not provide the right ref
-      # (commit/branch) to be tested, let's use this third part action to work
-      # this limitation around.
-      - name: resolve pr refs
-        id: refs
-        uses: kata-containers/resolve-pr-refs@v0.0.3
-        with:
-          token: ${{ secrets.GITHUB_TOKEN }}
-      - name: chown file access
-        run: |
-          sudo chown -R $USER:$USER $GITHUB_WORKSPACE
-=======
       - name: get-PR-ref
         id: get-PR-ref
         run: |
             ref=$(cat $GITHUB_EVENT_PATH | jq -r '.issue.pull_request.url' | sed  's#^.*\/pulls#refs\/pull#' | sed 's#$#\/merge#')
             echo "reference for PR: " ${ref}
             echo "##[set-output name=pr-ref;]${ref}"
->>>>>>> 0b31b7cc
+      - name: chown file access
+        run: |
+          sudo chown -R $USER:$USER $GITHUB_WORKSPACE
+
       - uses: actions/checkout@v2
         with:
           ref: ${{ steps.get-PR-ref.outputs.pr-ref }}
@@ -139,7 +119,6 @@
     needs: create-kata-tarball
     runs-on: ubuntu-latest
     steps:
-<<<<<<< HEAD
       # As Github action event `issue_comment` does not provide the right ref
       # (commit/branch) to be tested, let's use this third part action to work
       # this limitation around.
@@ -148,17 +127,17 @@
         uses: kata-containers/resolve-pr-refs@v0.0.3
         with:
           token: ${{ secrets.GITHUB_TOKEN }}
-      - name: chown file access
-        run: |
-          sudo chown -R $USER:$USER $GITHUB_WORKSPACE
-=======
+
       - name: get-PR-ref
         id: get-PR-ref
         run: |
             ref=$(cat $GITHUB_EVENT_PATH | jq -r '.issue.pull_request.url' | sed  's#^.*\/pulls#refs\/pull#' | sed 's#$#\/merge#')
             echo "reference for PR: " ${ref}
             echo "##[set-output name=pr-ref;]${ref}"
->>>>>>> 0b31b7cc
+      - name: chown file access
+        run: |
+          sudo chown -R $USER:$USER $GITHUB_WORKSPACE
+
       - uses: actions/checkout@v2
         with:
           ref: ${{ steps.get-PR-ref.outputs.pr-ref }}
