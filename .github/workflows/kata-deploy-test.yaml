--- conflicted
+++ resolved
@@ -48,11 +48,9 @@
           - rootfs-initrd
           - shim-v2
     steps:
-<<<<<<< HEAD
       - name: chown file access
         run: |
           sudo chown -R $USER:$USER /home/github/CI/actions-runner/_work/kata-containers
-=======
       # As Github action event `issue_comment` does not provide the right ref
       # (commit/branch) to be tested, let's use this third part action to work
       # this limitation around.
@@ -62,7 +60,6 @@
         with:
           token: ${{ secrets.GITHUB_TOKEN }}
 
->>>>>>> c0e28b54
       - uses: actions/checkout@v2
         with:
           ref: ${{ steps.refs.outputs.head_ref }}
@@ -92,11 +89,9 @@
     runs-on: ubuntu-latest
     needs: build-asset
     steps:
-<<<<<<< HEAD
       - name: chown file access
         run: |
           sudo chown -R $USER:$USER /home/github/CI/actions-runner/_work/kata-containers
-=======
       # As Github action event `issue_comment` does not provide the right ref
       # (commit/branch) to be tested, let's use this third part action to work
       # this limitation around.
@@ -105,7 +100,6 @@
         uses: kata-containers/resolve-pr-refs@v0.0.3
         with:
           token: ${{ secrets.GITHUB_TOKEN }}
->>>>>>> c0e28b54
       - uses: actions/checkout@v2
         with:
           ref: ${{ steps.refs.outputs.head_ref }}
@@ -127,11 +121,9 @@
     needs: create-kata-tarball
     runs-on: ubuntu-latest
     steps:
-<<<<<<< HEAD
       - name: chown file access
         run: |
           sudo chown -R $USER:$USER /home/github/CI/actions-runner/_work/kata-containers
-=======
       # As Github action event `issue_comment` does not provide the right ref
       # (commit/branch) to be tested, let's use this third part action to work
       # this limitation around.
@@ -140,7 +132,6 @@
         uses: kata-containers/resolve-pr-refs@v0.0.3
         with:
           token: ${{ secrets.GITHUB_TOKEN }}
->>>>>>> c0e28b54
       - uses: actions/checkout@v2
         with:
           ref: ${{ steps.refs.outputs.head_ref }}
