--- conflicted
+++ resolved
@@ -33,10 +33,7 @@
           - qemu-tdx-experimental
           - rootfs-image
           - rootfs-initrd
-<<<<<<< HEAD
-=======
           - rootfs-initrd-sev
->>>>>>> 1d231b3f
           - rootfs-nvidia-gpu-image-tarball
           - shim-v2
           - tdvf
